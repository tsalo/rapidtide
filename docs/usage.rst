Usage
=====
For more information about how the rapidtide library can be used, please
see the API page. Common rapidtide workflows can also be called from the
command line.

Run rapidtide
-------------
This is the full rapidtide workflow. The learn more about this workflow,
check out the workflow documentation:
:py:func:`rapidtide.workflows.rapidtide_workflow`.

.. argparse::
   :ref: rapidtide.workflows.rapidtide_parser._get_parser
   :prog: rapidtide
   :func: _get_parser

Running from the command line
-----------------------------
rapidtide2
^^^^^^^^^^

Description:
""""""""""""

The central program in this package is rapidtide2.  This is the program that quantifies the correlation strength and time delay of pervasive signals in a BOLD fMRI dataset.

At its core, rapidtide2 is simply performing a full crosscorrelation between a "probe" timecourse and every voxel in an fMRI dataset (by “full” I mean over a range of time lags that account for any delays between the signals, rather than only at zero lag, as in a Pearson correlation).  As with many things, however, the devil is in the details, and so rapidtide2 provides a number of features which make it pretty good at this particular task.  A few highlights:

* There are lots of ways to do something even as simple as a cross-correlation in a nonoptimal way (not windowing, improper normalization, doing it in the time rather than frequency domain, etc.).  I'm pretty sure what rapidtide2 does by default is, if not the best way, at least a very good and very fast way.
* rapidtide2 has been optimized and profiled to speed it up quite a bit; it has an optional dependency on numba – if it’s installed, some of the most heavily used routines will speed up significantly due to judicious use of @jit.
* The sample rate of your probe regressor and the fMRI data do not have to match - rapidtide2 resamples the probe regressor to an integral multiple of the fMRI data rate automatically.
* The probe and data can be temporally prefiltered to the LFO, respiratory, or cardiac frequency band with a command line switch, or you can specify any low, high, or bandpass range you want.
* The data can be spatially smoothed at runtime (so you don't have to keep smoothed versions of big datasets around).  This is quite fast, so no reason not to do it this way.
* rapidtide2 can generate a probe regressor from the global mean of the data itself - no externally recorded timecourse is required.  Optionally you can input both a mask of regions that you want to be included in the mean, and the voxels that you want excluded from the mean (there are situations when you might want to do one or the other or both).
* Determining the significance threshold for filtered correlations where the optimal delay has been selected is nontrivial; using the conventional formulae for the significance of a correlation leads to wildly inflated p values.  rapidtide2 estimates the spurious correlation threshold by calculating the distribution of null correlation values obtained with a shuffling  procedure at the beginning of each run (the default is to use 10000 shuffled correlations), and uses this value to mask the correlation maps it calculates.  As of version 0.1.2 it will also handle two-tailed significance, which you need when using bipolar mode.
* rapidtide2 can do an iterative refinement of the probe regressor by aligning the voxel timecourses in time and regenerating the test regressor.
* rapidtide2 fits the peak of the correlation function, so you can make fine grained distinctions between close lag times. The resolution of the time lag discrimination is set by the length of the timecourse, not the timestep – this is a feature of correlations, not rapidtide2.
* Once the time delay in each voxel has been found, rapidtide2 outputs a 4D file of delayed probe regressors for using as voxel specific confound regressors or to estimate the strength of the probe regressor in each voxel.  This regression is performed by default, but these outputs let you do it yourself if you are so inclined.
* I've put a lot of effort into making the outputs as informative as possible - lots of useful maps, histograms, timecourses, etc.
* There are a lot of tuning parameters you can mess with if you feel the need.  I've tried to make intelligent defaults so things will work well out of the box, but you have the ability to set most of the interesting parameters yourself.

Inputs:
"""""""

At a minimum, rapidtide2 needs a data file to work on (space by time), which is generally thought to be a BOLD fMRI data file.  This can be Nifti1 or Nifti2 (for fMRI data, in which case it is time by up to 3 spatial dimensions) or a whitespace separated text file (for NIRS data, each column is a time course, each row a separate channel); I can currently read (probably) but not write Cifti files, so if you want to use grayordinate files you need to convert them to nifti2 in workbench, run rapidtide2, then convert back. As soon as nibabel finishes their Cifti support (EDIT: and I get around to figuring it out), I'll add that.

The file needs one time dimension and at least one spatial dimension.  Internally, the array is flattened to a time by voxel array for simplicity.

The file you input here should be the result of any preprocessing you intend to do.  The expectation is that rapidtide will be run as the last preprocessing step before resting state or task based analysis.  So any slice time correction, motion correction, spike removal, etc. should already have been done.  If you use FSL, this means that if you've run preprocessing, you would use the filtered_func_data.nii.gz file as input.  Temporal and spatial filtering are the two (partial) exceptions here.  Generally rapidtide is most useful for looking at low frequency oscillations, so when you run it, you usually use the "-L" option or some other to limit the analysis to the detection and removal of low frequency systemic physiological oscillations.  So rapidtide will generally apply it's own temporal filtering on top of whatever you do in preprocessing.  Also, you have the option of doing spatial smoothing in rapidtide to boost the SNR of the analysis; the hemodynamic signals rapidtide looks for are often very smooth, so you rather than smooth your functional data excessively, you can do it within rapidtide so that only the hemodynamic data is smoothed at that level.

Outputs:
""""""""

Outputs are space or space by time Nifti or text files, depending on what the input data file was, and some text files containing textual information, histograms, or numbers.  Output spatial dimensions and file type match the input dimensions and file type (Nifti1 in, Nifti1 out).  Depending on the file type of map, there can be no time dimension, a time dimension that matches the input file, or something else, such as a time lag dimension for a correlation map.

The following files are produced, assuming XXX is the outputname:

    ::

		Informational/diagnostic files
		XXX_commandline.txt                                   - The command line used to run rapidtide
		XXX_formattedcommandline.txt                          - The command line, but formatted nicely
		XXX_memusage.txt                                      - Memory statistics for the program at various timepoints during the run
		XXX_options.txt                                       - A dump of the internal structure with all of the options used during the run.
		XXX_runtimings.txt                                    - The final output showing how long each processing step took

		Pass specific outputs
		XXX_corrdistdata_passN.txt                            - These are all the null correlations produced during the significance estimation
									step.  These are used to create the significance distribution.
		XXX_nullcorrelationhist_passN_peak.txt                - The location of the peak of the significance distribution histogram.
		XXX_nullcorrelationhist_passN.txt                     - The significance distribution histogram (use showhist to view).
		XXX_referenceautocorr_passN.txt                       - The autocorrelation function of the reference regressor
									(used for finding sidelobes).
		XXX_reference_fmrires_passN.txt                       - The reference regressor, resampled to the timepoints of the data file.
		XXX_reference_resampres_passN.txt                     - The reference regressor, resampled to the timepoints of the data
									file, with oversampling.
		XXX_refinedregressor_passN.txt                        - The output of the refinement process (to be passed to the next stage).

		Final output maps
		XXX_corrout.nii.gz                                    - The oversampled correlation function over the lag range for each spatial location.
		XXX_gaussout.nii.gz                                   - A fit to the oversampled correlation function over the lag range
									for each spatial location.
		XXX_lagmask.nii.gz                                    - The mask showing all voxels where correlation values were returned.
		XXX_lagsigma.nii.gz                                   - The width of the largest crosscorrelation peak within the lag range (NB:
									This partially indicates MTT, but in practice it is dominated by the width of
									the autocorrelation function of the reference regressor, so is less useful than
									it might otherwise be.)
		XXX_lagstrengths.nii.gz                               - The maximum crosscorrelation strength over the lag range (R).
		XXX_lagtimes.nii.gz                                   - The correlation delay with maximum R over the lag range.
		XXX_mean.nii.gz                                       - The mean of the datafile over time for all voxels.
		XXX_p_lt_0pPPP_mask.nii.gz                            - The mask showing all voxels with R meeting the p<PPP significance threshold.
		XXX_R2.nii.gz                                         - The squared maximum correlation coefficient at every voxel.
		XXX_refinemask.nii.gz                                 - The voxels used for refinement in the last refinement pass (only
									present if refinement is performed).
		XXX_lagregressors.nii.gz                              - The delayed sLFO regressor for every voxel (not scaled).
		XXX_laghist_peak.txt
		XXX_laghist.txt

		GLM filter results
		XXX_filtereddata.nii.gz                               - The input data with the voxel specific delayed LFO waveform regressed out.
		XXX_datatoremove.nii.gz                               - The scaled, delayed regressor that was removed from every voxel.
		XXX_fitcoff.nii.gz                                    - Map of the fit amplitude for the delayed LFO waveform.
		XXX_fitNorm.nii.gz                                    - I have no idea.
		XXX_fitR2.nii.gz                                      - Map of the squared R value for the fit (multiply by 100 to get the percent of the
									variance explained by the LFO regressor).
		XXX_fitR.nii.gz                                       - Map of the R value for the fit.

		Final output
		XXX_p_lt_0pPPP_thresh.txt
		XXX_sigfit.txt

		XXX_reference_origres_prefilt.txt
		XXX_reference_origres.txt
		XXX_Rhist_peak.txt
		XXX_Rhist.txt
		XXX_strengthhist_peak.txt
		XXX_strengthhist.txt
		XXX_widthhist_peak.txt
		XXX_widthhist.txt

		Other
		XXX_dispersioncalcfreqs_passN.txt                     - These files are produced for me for secret reasons. Well, not secret, but
		XXX_dispersioncalcspecmag_passN.txt                     only partially thought out reasons.  If they come to anything, I'll say
		XXX_dispersioncalcspecphase_passN.txt                   what they are supposed to mean.
		XXX_dispersioncalcvecs_passN.txt
		XXX_globallaghist_passN_peak.txt
		XXX_globallaghist_passN.txt


BIDS Outputs:
"""""""""""""

The following output files are produced, assuming XXX is the (BIDS compliant) prefix:

Name | Extension(s) | Meaning | When present
---- | ------------ | ------- | ------------
XXX_maxtime_map | (.nii.gz, .json) | Time of offset of the maximum of the similarity function | Always
XXX_maxcorr_map | (.nii.gz, .json) | Maximum similarity function value (usually the correlation coefficient, R) | Always
XXX_maxcorrsq_map  (.nii.gz, .json) | | Maximum similarity function value, squared | Always
XXX_maxwidth_map | (.nii.gz, .json) | Width of the maximum of the similarity function | Always
XXX_MTT_map | (.nii.gz, .json) | Mean transit time (estimated) | Always
XXX_corrfit_mask | (.nii.gz) | Mask showing where the similarity function fit succeeded | Always
XXX_corrfitfailreason_map | (.nii.gz, .json) | A numerical code giving the reason a peak could not be found (0 if fit succeeded) | Always
XXX_lfofilterCoeff_map | (.nii.gz) | Magnitude of the delayed sLFO regressor from GLM filter | If GLM filtering is enabled (default)
XXX_lfofilterMean_map | (.nii.gz) | Mean value over time, from GLM fit | If GLM filtering is enabled (default)
XXX_lfofilterNorm_map | (.nii.gz) | GLM filter coefficient, divided by the voxel mean over time | If GLM filtering is enabled (default)
XXX_lfofilterR2_map | (.nii.gz) | R value for the GLM fit in the voxel, squared | If GLM filtering is enabled (default)
XXX_lfofilterR_map | (.nii.gz) | R value for the GLM fit in the voxel | If GLM filtering is enabled (default)



#### Usage:

	::



		usage:  rapidtide2  datafilename outputname
		[-r LAGMIN,LAGMAX] [-s SIGMALIMIT] [-a] [--nowindow] [--phat] [--liang] [--eckart] [-f GAUSSSIGMA] [-O oversampfac] [-t TSTEP] [--datatstep=TSTEP] [--datafreq=FREQ] [-d] [-b] [-V] [-L] [-R] [-C] [-F LOWERFREQ,UPPERFREQ[,LOWERSTOP,UPPERSTOP]] [-o OFFSETTIME] [-T] [-p] [-P] [-A ORDER] [-B] [-h HISTLEN] [-i INTERPTYPE] [-I] [-Z DELAYTIME] [-N NREPS] [--numskip=SKIP] [--refineweighting=TYPE] [--refineprenorm=TYPE] [--passes=PASSES] [--refinepasses=PASSES] [--excludemask=MASK] [--includemask=MASK] [--lagminthresh=MIN] [--lagmaxthresh=MAX] [--ampthresh=AMP] [--sigmathresh=SIGMA] [--corrmaskthresh=PCT] [--refineoffset] [--pca] [--ica] [--weightedavg] [--avg] [--psdfilter] [--despecklethresh=VAL] [--despecklepasses=PASSES] [--dispersioncalc] [--refineupperlag] [--refinelowerlag] [--nosharedmem] [--tmask=MASKFILE] [--limitoutput] [--timerange=START,END] [--skipsighistfit] [--accheck] [--acfix][--numskip=SKIP] [--slicetimes=FILE] [--glmsourcefile=FILE] [--regressorfreq=FREQ] [--regressortstep=TSTEP][--regressor=FILENAME] [--regressorstart=STARTTIME] [--usesp] [--maxfittype=FITTYPE] [--multiproc] [--nprocs=NPROCS] [--nirs] [--venousrefine]

		Required arguments:
		    datafilename               - The input data file (BOLD fmri file or NIRS)
		    outputname                 - The root name for the output files

		Optional arguments:
		    Arguments are processed in order of appearance.  Later options can override ones earlier on the command line

		Macros:
		    --venousrefine             - This is a macro that sets --lagminthresh=2.5, --lagmaxthresh=6.0,
						 --ampthresh=0.5, and --refineupperlag to bias refinement towards voxels
						 in the draining vasculature for an fMRI scan.
		    --nirs                     - This is a NIRS analysis - this is a macro that sets --nothresh, --preservefiltering,
						 --refinenorm=var, --ampthresh=0.7, and --lagminthresh=0.1.

		Preprocessing options:
		    -t TSTEP,                  - Set the timestep of the data file to TSTEP (or 1/FREQ)
		      --datatstep=TSTEP,         This will override the TR in an fMRI file.
		      --datafreq=FREQ            NOTE: if using data from a text file, for example with
						 NIRS data, using one of these options is mandatory.
		    -a                         - Disable antialiasing filter
		    --nodetrend                - Disable linear trend removal
		    -I                         - Invert the sign of the regressor before processing
		    -i                         - Use specified interpolation type (options are 'cubic',
						 'quadratic', and 'univariate (default)')
		    -o                         - Apply an offset OFFSETTIME to the lag regressors
		    -b                         - Use butterworth filter for band splitting instead of
						 trapezoidal FFT filter
		    -F                         - Filter data and regressors from LOWERFREQ to UPPERFREQ.
						 LOWERSTOP and UPPERSTOP can be specified, or will be
						 calculated automatically
		    -V                         - Filter data and regressors to VLF band
		    -L                         - Filter data and regressors to LFO band
		    -R                         - Filter data and regressors to respiratory band
		    -C                         - Filter data and regressors to cardiac band
		    -N                         - Estimate significance threshold by running NREPS null
						 correlations (default is 10000, set to 0 to disable)
		    --skipsighistfit           - Do not fit significance histogram with a Johnson SB function
		    --windowfunc=FUNC          - Use FUNC window funcion prior to correlation.  Options are
						 hamming (default), hann, blackmanharris, and None
		    --nowindow                 - Disable precorrelation windowing
		    -f GAUSSSIGMA              - Spatially filter fMRI data prior to analysis using
						 GAUSSSIGMA in mm
		    -M                         - Generate a global mean regressor and use that as the
						 reference regressor
		    -m                         - Mean scale regressors during global mean estimation
		    --slicetimes=FILE          - Apply offset times from FILE to each slice in the dataset
		    --numskip=SKIP             - SKIP tr's were previously deleted during preprocessing
						 (default is 0)
		    --nothresh                 - Disable voxel intensity threshold (especially useful
						 for NIRS data)

		Correlation options:
		    -O OVERSAMPFAC             - Oversample the fMRI data by the following integral
						 factor (default is 2)
		    --regressor=FILENAME       - Read probe regressor from file FILENAME (if none
						 specified, generate and use global regressor)
		    --regressorfreq=FREQ       - Probe regressor in file has sample frequency FREQ
						 (default is 1/tr) NB: --regressorfreq and --regressortstep
						 are two ways to specify the same thing
		    --regressortstep=TSTEP     - Probe regressor in file has sample time step TSTEP
						 (default is tr) NB: --regressorfreq and --regressortstep
						 are two ways to specify the same thing
		    --regressorstart=START     - The time delay in seconds into the regressor file, corresponding
						 in the first TR of the fmri file (default is 0.0)
		    --phat                     - Use generalized cross-correlation with phase alignment
						 transform (PHAT) instead of correlation
		    --liang                    - Use generalized cross-correlation with Liang weighting function
						 (Liang, et al, doi:10.1109/IMCCC.2015.283)
		    --eckart                   - Use generalized cross-correlation with Eckart weighting function
		    --corrmaskthresh=PCT       - Do correlations in voxels where the mean exceeeds this
						 percentage of the robust max (default is 1.0)
		    --accheck                  - Check for periodic components that corrupt the autocorrelation

		Correlation fitting options:
		    -Z DELAYTIME               - Don't fit the delay time - set it to DELAYTIME seconds
						 for all voxels
		    -r LAGMIN,LAGMAX           - Limit fit to a range of lags from LAGMIN to LAGMAX
		    -s SIGMALIMIT              - Reject lag fits with linewidth wider than SIGMALIMIT
		    -B                         - Bipolar mode - match peak correlation ignoring sign
		    --nofitfilt                - Do not zero out peak fit values if fit fails
		    --maxfittype=FITTYPE       - Method for fitting the correlation peak (default is 'gauss').
						 'quad' uses a quadratic fit.  Faster but not as well tested
		    --despecklepasses=PASSES   - detect and refit suspect correlations to disambiguate peak locations in PASSES passes
		    --despecklethresh=VAL      - refit correlation if median discontinuity magnitude exceeds VAL (default is 5s)

		Regressor refinement options:
		    --refineprenorm=TYPE       - Apply TYPE prenormalization to each timecourse prior
						 to refinement (valid weightings are 'None',
						 'mean' (default), 'var', and 'std'
		    --refineweighting=TYPE     - Apply TYPE weighting to each timecourse prior
						 to refinement (valid weightings are 'None',
						 'R', 'R2' (default)
		    --passes=PASSES,           - Set the number of processing passes to PASSES
		     --refinepasses=PASSES       (default is 1 pass - no refinement).
						 NB: refinepasses is the wrong name for this option -
						 --refinepasses is deprecated, use --passes from now on.
		    --includemask=MASK         - Only use voxels in NAME for global regressor
						 generation and regressor refinement
		    --excludemask=MASK         - Do not use voxels in NAME for global regressor
						 generation and regressor refinement
		    --lagminthresh=MIN         - For refinement, exclude voxels with delays less
						 than MIN (default is 0.5s)
		    --lagmaxthresh=MAX         - For refinement, exclude voxels with delays greater
						 than MAX (default is 5s)
		    --ampthresh=AMP            - For refinement, exclude voxels with correlation
						 coefficients less than AMP (default is 0.3)
		    --sigmathresh=SIGMA        - For refinement, exclude voxels with widths greater
						 than SIGMA (default is 100s)
		    --refineoffset             - Adjust offset time during refinement to bring peak
						 delay to zero
		    --refineupperlag           - Only use positive lags for regressor refinement
		    --refinelowerlag           - Only use negative lags for regressor refinement
		    --pca                      - Use pca to derive refined regressor (default is
						 unweighted averaging)
		    --ica                      - Use ica to derive refined regressor (default is
						 unweighted averaging)
		    --weightedavg              - Use weighted average to derive refined regressor
						 (default is unweighted averaging)
		    --avg                      - Use unweighted average to derive refined regressor
						 (default)
		    --psdfilter                - Apply a PSD weighted Wiener filter to shifted
						 timecourses prior to refinement

		Output options:
		    --limitoutput              - Don't save some of the large and rarely used files
		    -T                         - Save a table of lagtimes used
		    -h HISTLEN                 - Change the histogram length to HISTLEN (default is
						 100)
		    --timerange=START,END      - Limit analysis to data between timepoints START
						 and END in the fmri file
		    --glmsourcefile=FILE       - Regress delayed regressors out of FILE instead of the
						 initial fmri file used to estimate delays
		    --noglm                    - Turn off GLM filtering to remove delayed regressor
						 from each voxel (disables output of fitNorm)
		    --preservefiltering        - don't reread data prior to GLM

		Miscellaneous options:
		    --wiener                   - Perform Wiener deconvolution to get voxel transfer functions
		    --usesp                    - Use single precision for internal calculations (may
						 be useful when RAM is limited)
		    -c                         - Data file is a converted CIFTI
		    -S                         - Simulate a run - just report command line options
		    -d                         - Display plots of interesting timecourses
		    --nonumba                  - Disable jit compilation with numba
		    --nosharedmem              - Disable use of shared memory for large array storage
		    --memprofile               - Enable memory profiling for debugging - warning:
						 this slows things down a lot.
		    --multiproc                - Enable multiprocessing versions of key subroutines.  This
						 speeds things up dramatically.  Almost certainly will NOT
						 work on Windows (due to different forking behavior).
		    --nprocs=NPROCS            - Use NPROCS worker processes for multiprocessing.  Setting NPROCS
						 less than 1 sets the number of worker processes to
						 n_cpus - 1 (default).  Setting NPROCS enables --multiproc.
		    --debug                    - Enable additional information output

		Experimental options (not fully tested, may not work):
		    --cleanrefined             - perform additional processing on refined regressor to remove spurious components.
		    --dispersioncalc           - Generate extra data during refinement to allow calculation of dispersion.
		    --acfix                    - Perform a secondary correlation to disambiguate peak location
						 (enables --accheck).  Experimental.
		    --tmask=MASKFILE           - Only correlate during epochs specified in
						 MASKFILE (NB: each line of MASKFILE contains the
						 time and duration of an epoch to include
		    -p                         - Prewhiten and refit data
		    -P                         - Save prewhitened data (turns prewhitening on)
		    -A, --AR                   - Set AR model order to ORDER (default is 1)


	These options are somewhat self-explanatory.  I will be expanding this section of the manual going forward, but I want to put something here to get this out here.

#### Examples:
Rapidtide can do many things - as I've found more interesting things to do with time delay processing, it's gained new functions and options to support these new applications.  As a result, it can be a little hard to know what to use for a new experiment.  To help with that, I've decided to add this section to the manual to get you started.  It's broken up by type of data/analysis you might want to do.

##### Removing low frequency physiological noise from resting state data
This is what I thought most people would use rapidtide for - finding and removing the low frequency (LFO) signal from an existing dataset.  This presupposes you have not made a simultaneous physiological recording (well, you may have, but it assumes you aren't using it).  For this, you can use a minimal set of options, since the defaults are mostly right.

The base command you'd use would be:

	::

		rapidtide inputfmrifile outputname --frequencyband lfo --passes 3

This will do a fairly simple analysis.  First, the -L option means that rapidtide2 will prefilter the data to the LFO band (0.009-0.15Hz). It will then construct a regressor from the global mean of the signal in inputfmrifile (default behavior if no regressor is specified), and then use crosscorrelation to determine the time delay in each voxel.  The --refinepasses=3 option directs rapidtide to to perform the delay analysis 3 times, each time generating a new estimate of the global noise signal by aligning all of the timecourses in the data to bring the global signal in phase prior to averaging.  The --refineoffset flag recenters the peak of the delay distribution on zero during the refinement process, which should make datasets easier to compare.  After the three passes are complete, it will then use a GLM filter to remove a lagged copy of the final mean regressor that from the data - this denoised data will be in the file "outputname_filtereddata.nii.gz".  There will also a number of maps output with the prefix `"outputname_"` of delay, correlation strength and so on.

##### Mapping long time delays in response to a gas challenge experiment

Processing this sort of data requires a very different set of options from the previous case.  Instead of the distribution of delays you expect in healthy controls (a slightly skewed, somewhat normal distribution with a tail on the positive side, ranging from about -5 to 5 seconds), in this case, the maximum delay can be extremely long (100-120 seconds is not uncommon in stroke, moyamoya disesase, and atherosclerosis).  To do this, you need to radically change what options you use, not just the delay range, but a number of other options having to do with refinement and statistical measures.

For this type of analysis, a good place to start is the following:

	::

		rapidtide inputfmrifile outputname --numnull 0 --searchrange -10,30 --frequencyband lfo --ampthresh 0.2 --noglm --nofitfilt

The first option (-N 0), shuts off the calculation of the null correlation distribution.  This is used to determine the significance threshold, but the method currently implemented in rapidtide2 is a bit simplistic - it assumes that all the time points in the data are exchangable.  This is certainly true for resting state data (see above), but it is very much NOT true for block paradigm gas challenges.  To properly analyze those, I need to consider what time points are 'equivalent', and up to now, I don't, so setting the number of iterations in the Monte Carlo analysis to zero omits this step.

The second option (-r -10,140) is fairly obvious - this extends the detectable delay range out to 140 seconds.  Note that this is somewhat larger than the maximum delays we frequently see, but to find the correlation peak with maximum precision, you need sufficient additional delay values so that the correlation can come to a peak and then come down enough that you can properly fit it.

The -noglm option disables data filtering.  If you are using rapidtide to estimate and remove low frequency noise from resting state or task fMRI data, the last step is to use a glm filter to remove this circulatory signal, leaving "pure" neuronal activations, which you'll use in further analyses.  That's not relevant here - the signal you'd be removing is the one you care about. So this option skips that step to save time and disk space.

--nofitfilt skips a step after peak estimation.  Estimating the delay and correlation amplitude in each voxel is a two step process. First you make a quick estimate (where is the maximum point of the correlation function, and what is its amplitude?), then you refine it by fitting a Gaussian function to the peak to improve the estimate.  If this step fails, which it can if the peak is too close to the end of the lag range, or strangely shaped, the default behavior is to mark the point as bad and zero out the parameters for the voxel.  The nofitfilt option means that if the fit fails, output the initial estimates rather than all zeros.   This means that you get some information, even if it's not fully refined.  In my experience it does tend to make the maps for the gas challenge experiments a lot cleaner to use this option since the correlation function is pretty well behaved.


##### Denoising NIRS data (NEW)

When we started this whole research effort, I waw originally planning to denoise NIRS data, not fMRI data.  But one thing led to another, and the NIRS got derailed for the fMRI effort.  Now that we have some time to catch our breaths, and more importantly, we have access to some much higher quality NIRS data, this moved back to the front burner.  The majority of the work was already done, I just needed to account for a few qualities that make NIRS data different from fMRI data:

* NIRS data is not generally stored in NIFTI files.  There is not as yet a standard NIRS format.  In the absence of one, you could do worse than a multicolumn text file, with one column per data channel.  That's what I did here - if the file has a '.txt' extension rather than '.nii.', '.nii.gz', or no extension, it will assume all I/O should be done on multicolumn text files.
* NIRS data is often zero mean.  This turned out to mess with a lot of my assumptions about which voxels have significant data, and mask construction.  This has led to some new options for specifying mask threshholds and data averaging.
* NIRS data is in some sense "calibrated" as relative micromolar changes in oxy-, deoxy-, and total hemoglobin concentration, so mean and/or variance normalizing the timecourses may not be right thing to do.  I've added in some new options to mess with normalizations.



happy
----------

Description:
^^^^^^^^^^^^

	happy is a new addition to the rapidtide suite.  It's complementary to rapidtide - it's focussed on fast, cardiac signals in fMRI, rather than the slow, LFO signals we are usually looking at.  It's sort of a Frankenprogram - it has three distinct jobs, which are related, but are very distinct.

	The first thing happy does is try to extract a cardiac waveform from the fMRI data.  This is something I've been thinking about for a long time.  Words go here

	The second task is to take this raw estimate of the cardiac waveform, and clean it up using a deep learning filter.  The original signal is useful, but pretty gross, but I figured you should be able to exploit the pseudoperiodic nature of the signal to greatly improve it.  This is also a testbed to work on using neural nets to process time domain signals.  It seemed like a worthwhile project, so it got grafted in.

	The final task (which was actually the initial task, and the reason I wrote happy to begin with) is to implement Henning Voss' totally cool hypersampling with analytic phase projection (guess where the name "happy" comes from).  This is fairly straightforward, as Voss describes his method very clearly.  But I have lots of data with no simultaneously recorded cardiac signals, and I was too lazy to go find datasets with pleth data to play with, so that's why I did the cardiac waveform extraction part.


Inputs:
^^^^^^^
	Happy needs a 4D BOLD fMRI data file (space by time) as input.  This can be Nifti1 or Nifti2.  If you have a simultaneously recorded cardiac waveform, it will happily use it, otherwise it will try to construct (and refine) one. NOTE: the 4D input dataset needs to be completely unpreprocessed - gradient distortion correction and motion correction can destroy the relationship between slice number and actual acquisition time, and slice time correction does not behave as expected for aliased signals (which the cardiac component in fMRI most certainly is), and in any case we need the slice time offsets to construct our waveform.


Outputs:
^^^^^^^^
	Outputs are space or space by time Nifti or text files, depending on what the input data file was, and some text files containing textual information, histograms, or numbers.  Output spatial dimensions and file type match the input dimensions and file type (Nifti1 in, Nifti1 out).  Depending on the file type of map, there can be no time dimension, a time dimension that matches the input file, or something else, such as a time lag dimension for a correlation map.

The following files are produced, assuming XXX is the outputname:

    ::

		Informational/diagnostic files
		XXX_commandline.txt                                   - The command line used to run happy
		XXX_info.txt (or XXX_info.json)                       - Various useful internal variables
		XXX_memusage.csv                                      - Memory statistics for the program at various
		XXX_runtimings.txt                                    - Detailed timing information


		Waveforms
		XXX_cardfromfmri_sliceres.txt                         - The estimated cardiac waveform.  Sample rate is (1/TR) * number of slices / multiband factor.
		XXX_cardfromfmri_sliceres_badpts.txt                  - Points in the above waveform that are probably bad due to motion.
		XXX_cardfromfmri_sliceres_censored.txt                - The estimated waveform with the bad points zeroed out.
		XXX_cardfromfmri_25.0Hz.txt                           - The estimated cardiac waveform resampled to 25.0 Hz
		XXX_cardfromfmri_dlfiltered_25.0Hz.txt                - The above, after passing through the deep learning filter.
		XXX_cardfromfmri_dlfiltered_sliceres.txt              - The above, resample back to sliceres.

		XXX_cardfromfmrienv_25.0Hz.txt                        - The envelope function of the estimated cardiac waveform.
		XXX_normcardfromfmri_25.0Hz.txt                       - Estimated cardiac waveform divided by the envelope function.
		XXX_normcardfromfmri_dlfiltered_25.0Hz.txt
		XXX_cardfromfmri_25.0Hz_badpts.txt
		XXX_overall_sliceres_badpts.txt
		XXX_cardiacfundamental.txt
		XXX_ampenv.txt
		XXX_instphase_unwrapped.txt
		XXX_filtered_instphase_unwrapped.txt
		XXX_orthogonalizedmotion.txt
		XXX_interpinstphase.txt

		Histograms
		XXX_histogram_peak.txt
		XXX_histogram.txt

                Images
		XXX_app.nii.gz                                        - The cardiac waveform over one cycle in each voxel.
		XXX_rawapp.nii.gz
		XXX_mask.nii.gz
		XXX_maskedapp.nii.gz
		XXX_vesselmask.nii.gz
		XXX_minphase.nii.gz
		XXX_maxphase.nii.gz
		XXX_arteries.nii.gz
		XXX_veins.nii.gz
		XXX_vesselmap.nii.gz


Usage:
^^^^^^

	::

		happy - Hypersampling by Analytic Phase Projection - Yay!

		usage:  happy  fmrifile slicetimefile outputroot

		required arguments:
		    fmrifile:                      - NIFTI file containing BOLD fmri data
		    slicetimefile:                 - Text file containing the offset time in seconds of each slice relative
						     to the start of the TR, one value per line, OR the BIDS sidecar JSON file
						     for the fmrifile (contains the SliceTiming field
		    outputroot:                    - Base name for all output files

		optional arguments:

		Processing steps:
		    --cardcalconly                 - Stop after all cardiac regressor calculation steps (before phase projection).
		    --dodlfilter                   - Refine cardiac waveform from the fMRI data using a deep learning filter.
						     NOTE: this will only work if you have a working Keras installation;
						     if not, this option is ignored.
						     OTHER NOTE: Some versions of tensorflow seem to have some weird conflict
						     with MKL which I can't seem to be able to fix.  If the dl filter bombs
						     complaining about multiple openmp libraries, try rerunning with the
						     secret and inadvisable '--usesuperdangerousworkaround' flag.  Good luck!
		    --model=MODELNAME              - Use model MODELNAME for dl filter (default is model_revised - from the revised NeuroImage paper.)

		Performance:
		    --mklthreads=NTHREADS          - Use NTHREADS MKL threads to accelerate processing (defaults to 1 - more
						     threads up to the number of cores can accelerate processing a lot, but
						     can really kill you on clusters unless you're very careful.  Use at your
						     own risk.)

		Preprocessing:
		    --numskip=SKIP                 - Skip SKIP tr's at the beginning of the fmri file (default is 0).
		    --motskip=SKIP                 - Skip SKIP tr's at the beginning of the motion regressor file (default is 0).
		    --motionfile=MOTFILE[:COLSPEC] - Read 6 columns of motion regressors out of MOTFILE text file.
						     (with timepoints rows) and regress them, their derivatives,
						     and delayed derivatives out of the data prior to analysis.
						     If COLSPEC is present, use the comma separated list of ranges to
						     specify X, Y, Z, RotX, RotY, and RotZ, in that order.  For
						     example, :3-5,7,0,9 would use columns 3, 4, 5, 7, 0 and 9
						     for X, Y, Z, RotX, RotY, RotZ, respectively
		    --motionhp=HPFREQ              - Highpass filter motion regressors to HPFREQ Hz prior to regression
		    --motionlp=LPFREQ              - Lowpass filter motion regressors to HPFREQ Hz prior to regression

		Cardiac estimation tuning:
		    --varmaskthreshpct=PCT         - Only include voxels with MAD over time in the PCTth percentile and higher in
						     the generation of the cardiac waveform (default is no variance masking.)
		    --estmask=MASKNAME             - Generation of cardiac waveform from data will be restricted to
						     voxels in MASKNAME and weighted by the mask intensity (overrides
						     normal variance mask.)
		    --minhr=MINHR                  - Limit lower cardiac frequency search range to MINHR BPM (default is 40)
		    --maxhr=MAXHR                  - Limit upper cardiac frequency search range to MAXHR BPM (default is 140)
		    --minhrfilt=MINHR              - Highpass filter cardiac waveform estimate to MINHR BPM (default is 40)
		    --maxhrfilt=MAXHR              - Lowpass filter cardiac waveform estimate to MAXHR BPM (default is 1000)
		    --envcutoff=CUTOFF             - Lowpass filter cardiac normalization envelope to CUTOFF Hz (default is 0.4)
		    --notchwidth=WIDTH             - Set the width of the notch filter, in percent of the notch frequency
						     (default is 1.5)

		External cardiac waveform options:
		    --cardiacfile=FILE[:COL]       - Read the cardiac waveform from file FILE.  If COL is an integer,
						     format json file, use column named COL (if no file is specified
						     is specified, estimate cardiac signal from data)
		    --cardiacfreq=FREQ             - Cardiac waveform in cardiacfile has sample frequency FREQ
						     (default is 32Hz). NB: --cardiacfreq and --cardiactstep
						     are two ways to specify the same thing
		    --cardiactstep=TSTEP           - Cardiac waveform in file has sample time step TSTEP
						     (default is 0.03125s) NB: --cardiacfreq and --cardiactstep
						     are two ways to specify the same thing
		    --cardiacstart=START           - The time delay in seconds into the cardiac file, corresponding
						     in the first TR of the fmri file (default is 0.0)
		    --stdfreq=FREQ                 - Frequency to which the cardiac signals are resampled for output.
						     Default is 25.
		    --forcehr=BPM                  - Force heart rate fundamental detector to be centered at BPM
						     (overrides peak frequencies found from spectrum).  Useful
						     if there is structured noise that confuses the peak finder.

		Phase projection tuning:
		    --outputbins=BINS              - Number of output phase bins (default is 32)
		    --gridbins=BINS                - Width of the gridding kernel in output phase bins (default is 3.0)
		    --gridkernel=KERNEL            - Convolution gridding kernel.  Options are 'old', 'gauss', and 'kaiser'
						     (default is 'kaiser')
		    --projmask=MASKNAME            - Phase projection will be restricted to voxels in MASKNAME
						     (overrides normal intensity mask.)
		    --projectwithraw               - Use fmri derived cardiac waveform as phase source for projection, even
						     if a plethysmogram is supplied

		Debugging arguments (probably not of interest to users):
		    --debug                        - Turn on debugging information
		    --nodetrend                    - Disable data detrending
		    --noorthog                     - Disable orthogonalization of motion confound regressors
		    --normalize                    - Normalize fmri data
		    --nodemean                     - Do not demean fmri data
		    --disablenotch                 - Disable subharmonic notch filter
		    --nomask                       - Disable data masking for calculating cardiac waveform
		    --nocensor                     - Bad points will not be excluded from analytic phase projection
		    --noappsmooth                  - Disable smoothing app file in the phase direction
		    --nophasefilt                  - Disable the phase trend filter (probably not a good idea)
		    --nocardiacalign               - Disable alignment of pleth signal to fmri derived cardiac signal.
						     to blood vessels
		    --saveinfoasjson               - Save the info file in json format rather than text.  Will eventually
		    --trimcorrelations             - Some physiological timecourses don't cover the entire length of the
						     fMRI experiment.  Use this option to trim other waveforms to match
						     when calculating correlations.



	These options are somewhat self-explanatory.  I will be expanding this section of the manual going forward, but I want to put something here to get this out here.

Examples:
^^^^^^^^^

Just getting the cardiac waveform from resting state data
"""""""""""""""""""""""""""""""""""""""""""""""""""""""""

The base command you'd use would be:

	::

		happy inputfmrifile slicetimefile outputroot --cardcalconly --dodlfilter

This won't get you the best cardiac waveform however.  You really should use a vessel mask to do the averaging only over "important" voxels.  Fortunately, you can get this from happy!  So a better way to do this is to run:

        ::

	        happy inputfmrifile slicetimefile firstpassoutput --dodlfilter
		happy inputfmrifile slicetimefile secondpassoutput --cardcalconly --dodlfilter --estmask=firstpassoutput_vesselmask.nii.gz

This uses the vessel mask produced by the first pass to limit the cardiac waveform calculation to vessel voxels in the second pass, giving a better initial cardiac estimate, which in turn gives a better filtered output.  The 25Hz plethysmogram will be found in secondpassoutput_cardfromfmri_dlfiletered_25.0Hz.txt


rapidtide2std
-------------

Description:
^^^^^^^^^^^^

	This is a utility for registering rapidtide output maps
	to standard coordinates.  It's usually much faster to run rapidtide
	in native space then transform afterwards to MNI152 space.  NB: this
	will only work if you have a working FSL installation.

Inputs:
^^^^^^^

Outputs:
^^^^^^^^
	New versions of the rapidtide output maps, registered to either MNI152 space or to the hires anatomic images for the subject.  All maps are named with the specified root name with '_std' appended.

Usage:
^^^^^^

	::

		usage: rapidtide2std INPUTFILEROOT OUTPUTDIR FEATDIRECTORY [--all] [--hires]

		required arguments:
		    INPUTFILEROOT      - The base name of the rapidtide maps up to but not including the underscore
		    OUTPUTDIR          - The location for the output files
		    FEADDIRECTORY      - A feat directory (x.feat) where registration to standard space has been performed

		optional arguments:
		    --all              - also transform the corrout file (warning - file may be huge)
		    --hires            - transform to match the high resolution anatomic image rather than the standard
		    --linear           - only do linear transformation, even if warpfile exists


showxcorr
---------

Description:
^^^^^^^^^^^^

	Like rapidtide2, but for single time courses.  Takes two text files as input, calculates and displays
	the time lagged crosscorrelation between them, fits the maximum time lag, and estimates
	the significance of the correlation.  It has a range of filtering,
	windowing, and correlation options.

Inputs:
^^^^^^^
	showxcorr requires two text files containing timecourses with the same sample rate, one timepoint per line, which are to be correlated, and the sample rate.

Outputs:
^^^^^^^^
	showxcorr outputs everything to standard out, including the Pearson correlation, the maximum cross correlation, the time of maximum cross correlation, and estimates of the significance levels (if specified).  There are no output files.

Usage:
^^^^^^

	::

		usage: showxcorr timecourse1 timecourse2 samplerate [-l LABEL] [-s STARTTIME] [-D DURATION] [-d] [-F LOWERFREQ,UPPERFREQ[,LOWERSTOP,UPPERSTOP]] [-V] [-L] [-R] [-C] [-t] [-w] [-f] [-z FILENAME] [-N TRIALS]

		required arguments:
			timcoursefile1:	text file containing a timeseries
			timcoursefile2:	text file containing a timeseries
			samplerate:	the sample rate of the timecourses, in Hz

		optional arguments:
		    -t            - detrend the data
		    -w            - prewindow the data
		    -l LABEL      - label for the delay value
		    -s STARTTIME  - time of first datapoint to use in seconds in the first file
		    -D DURATION   - amount of data to use in seconds
		    -r RANGE      - restrict peak search range to +/- RANGE seconds (default is
				    +/-15)
		    -d            - turns off display of graph
		    -F            - filter data and regressors from LOWERFREQ to UPPERFREQ.
				    LOWERSTOP and UPPERSTOP can be specified, or will be
				    calculated automatically
		    -V            - filter data and regressors to VLF band
		    -L            - filter data and regressors to LFO band
		    -R            - filter data and regressors to respiratory band
		    -C            - filter data and regressors to cardiac band
		    -T            - trim data to match
		    -A            - print data on a single summary line
		    -a            - if summary mode is on, add a header line showing what values
				    mean
		    -f            - negate (flip) second regressor
		    -z FILENAME   - use the columns of FILENAME as controlling variables and
				    return the partial correlation
		    -N TRIALS     - estimate significance thresholds by Monte Carlo with TRIALS
				    repetition


showxcorrx
----------

Description:
^^^^^^^^^^^^

	This is the newest, most avant-garde version of showxcorr.  Because it's an x file, it's more fluid and I don't guarantee that it will keep a stable interface (or even work at any given time).  But every time I add something new, it goes here.  The goal is eventually to make this the "real" version.  Unlike rapidtide2, however, I've let it drift quite a bit without syncing it because some people here actually use showxcorr and I don't want to disrupt workflows...

Inputs:
^^^^^^^
	showxcorrx requires two text files containing timecourses with the same sample rate, one timepoint per line, which are to be correlated, and the sample rate.

Outputs:
^^^^^^^^
	showxcorrx  outputs everything to standard out, including the Pearson correlation, the maximum cross correlation, the time of maximum cross correlation, and estimates of the significance levels (if specified).  There are no output files.

Usage:
^^^^^^

	::

		showxcorrx - calculate and display crosscorrelation between two timeseries

		usage:  showxcorrx  timecourse1 timecourse2 samplerate
		[-l LABEL] [-s STARTTIME] [-D DURATION] [-d] [-F LOWERFREQ,UPPERFREQ[,LOWERSTOP,UPPERSTOP]] [-V] [-L] [-R] [-C] [--nodetrend] [--nowindow] [-f] [-o OUTPUTFILE] [--phat] [--liang] [--eckart] [--savecorr=FILE] [-z FILENAME] [-N TRIALS]

		required arguments:
		    timcoursefile1: text file containing a timeseries
		    timcoursefile2: text file containing a timeseries
		    samplerate:     the sample rate of the timecourses, in Hz

		optional arguments:
		    --nodetrend        - do not detrend the data before correlation
		    --nowindow         - do not prewindow data before corrlation
		    --windowfunc=FUNC  - window function to apply before corrlation (default is hamming)
		    --cepstral         - check time delay using Choudhary's cepstral technique
		    --phat             - perform phase alignment transform (PHAT) rather than
					 standard crosscorrelation
		    --liang            - perform phase alignment transform with Liang weighting function rather than
					 standard crosscorrelation
		    --eckart           - perform phase alignment transform with Eckart weighting function rather than
					 standard crosscorrelation
		    -l LABEL           - label for the delay value
		    -s STARTTIME       - time of first datapoint to use in seconds in the first file
		    -D DURATION        - amount of data to use in seconds
		    -r RANGE           - restrict peak search range to +/- RANGE seconds (default is
					 +/-15)
		    -d                 - turns off display of graph
		    -F                 - filter data and regressors from LOWERFREQ to UPPERFREQ.
					 LOWERSTOP and UPPERSTOP can be specified, or will be
					 calculated automatically
		    -V                 - filter data and regressors to VLF band
		    -L                 - filter data and regressors to LFO band
		    -R                 - filter data and regressors to respiratory band
		    -C                 - filter data and regressors to cardiac band
		    -T                 - trim data to match
		    -A                 - print data on a single summary line
		    -a                 - if summary mode is on, add a header line showing what values
					 mean
		    -f                 - negate (flip) second regressor
		    -savecorr=FILE     - Save the correlation function to the file FILE in xy format
		    -z FILENAME        - use the columns of FILENAME as controlling variables and
					 return the partial correlation
		    -N TRIALS          - estimate significance thresholds by Monte Carlo with TRIALS
					 repetition
		    -o OUTPUTFILE      - Writes summary lines to OUTPUTFILE (sets -A)


showtc
------

Description:
^^^^^^^^^^^^
	A very simple command line utility that takes a text file
	and plots the data in it in a matplotlib window.  That's it.  A
	good tool for quickly seeing what's in a file.  Has some options
	to make the plot prettier.

Inputs:
^^^^^^^
	Text files containing time series data

Outputs:
^^^^^^^^
	None

Usage:
^^^^^^

	::

		showtc - plots the data in text files

		usage: showtc texfilename[:col1,col2...,coln] [textfilename]... [--nolegend] [--pspec] [--phase] [--samplerate=Fs] [--sampletime=Ts]

		required arguments:
		    textfilename	- a text file containing whitespace separated timecourses, one timepoint per line
				       A list of comma separated numbers following the filename and preceded by a colon is used to select columns to plot

		optional arguments:
		    --nolegend               - turn off legend label
		    --pspec                  - show the power spectra magnitudes of the input data instead of the timecourses
		    --phase                  - show the power spectra phases of the input data instead of the timecourses
		    --transpose              - swap rows and columns in the input files
		    --waterfall              - plot multiple timecourses as a waterfall
		    --voffset=VOFFSET        - plot multiple timecourses as with VOFFSET between them (use negative VOFFSET to set automatically)
		    --samplerate=Fs          - the sample rate of the input data is Fs Hz (default is 1Hz)
		    --sampletime=Ts          - the sample time (1/samplerate) of the input data is Ts seconds (default is 1s)
		    --colorlist=C1,C2,..     - cycle through the list of colors specified by CN
		    --linewidth=LW           - set linewidth to LW points (default is 1)
		    --fontscalefac=FAC       - scale all font sizes by FAC (default is 1.0)
		    --legendlist=L1,L2,..    - cycle through the list of legends specified by LN
		    --tofile=FILENAME        - write figure to file FILENAME instead of displaying on the screen
		    --title=TITLE            - use TITLE as the overall title of the graph
		    --separate               - use a separate subplot for each timecourse
		    --separatelinked         - use a separate subplot for each timecourse, but use a common y scaling
		    --noxax                  - don't show x axis
		    --noyax                  - don't show y axis
		    --starttime=START        - start plot at START seconds
		    --endtime=END            - end plot at END seconds
		    --legendloc=LOC          - Integer from 0 to 10 inclusive specifying legend location.  Legal values are:
					       0: best, 1: upper right, 2: upper left, 3: lower left, 4: lower right,
					       5: right, 6: center left, 7: center right, 8: lower center, 9: upper center,
					       10: center.  Default is 2.
		    --debug                  - print debugging information

histnifti
---------

Description:
^^^^^^^^^^^^
	A command line tool to generate a histogram for a nifti file


Inputs:
^^^^^^^
	A nifti file

Outputs:
^^^^^^^^
	A text file containing the histogram information

None

Usage:
^^^^^^

	::

		usage: histnifti inputfile outputroot

		required arguments:
			inputfile	- the name of the input nifti file
			outputroot	- the root of the output nifti names



showhist
--------

Description:
^^^^^^^^^^^^
	Another simple command line utility that displays the histograms generated by rapidtide2.

Inputs:
^^^^^^^
	A textfile generated by rapidtide2 containing histogram information

Outputs:
^^^^^^^^
	None

Usage:
^^^^^^

	::

		usage: showhist textfilename
			plots xy histogram data in text file

		required arguments:
			textfilename	- a text file containing one timepoint per line


resamp1tc
---------

Description:
^^^^^^^^^^^^
	This takes an input text file at some sample rate and outputs a text file resampled to the specified sample rate.


Inputs:
^^^^^^^

Outputs:
^^^^^^^^

Usage:
^^^^^^

	::

		resamp1tc - resample a timeseries file

		usage: resamp1tc infilename insamplerate outputfile outsamplerate [-s]

		required arguments:
			inputfile        - the name of the input text file
			insamplerate     - the sample rate of the input file in Hz
			outputfile       - the name of the output text file
			outsamplerate    - the sample rate of the output file in Hz

		 options:
			-s               - split output data into physiological bands (LFO, respiratory, cardiac)


resamplenifti
-------------

Description:
^^^^^^^^^^^^
	This takes an input nifti file at some TR and outputs a nifti file resampled to the specified TR.


Inputs:
^^^^^^^

Outputs:
^^^^^^^^

Usage:
^^^^^^

	::

		usage: resamplenifti inputfile inputtr outputname outputtr [-a]

		required arguments:
			inputfile	- the name of the input nifti file
			inputtr		- the tr of the input file in seconds
			outputfile	- the name of the output nifti file
			outputtr	- the tr of the output file in seconds

		options:
			-a		- disable antialiasing filter (only relevant if you are downsampling in time)


tcfrom3col
----------

Description:
^^^^^^^^^^^^
	A  simple command line that takes an FSL style 3 column regressor file and generates a time course (waveform) file.  FSL 3 column files are text files containing one row per "event".  Each row has three columns: start time in seconds, duration in seconds, and waveform value.  The output waveform is zero everywhere that is not covered by an "event" in the file.

Inputs:
^^^^^^^
	A three column text file

Outputs:
^^^^^^^^
	A single column text file containing the waveform

Usage:
^^^^^^

	::

		tcfrom3col - convert a 3 column fsl style regressor into a one column timecourse

		usage: tcfrom3col infile timestep numpoints outfile

		required arguments:
			infile:      a text file containing triplets of start time, duration, and value
			timestep:    the time step of the output time coures in seconds
			numpoints:   the number of output time points
			outfile:     the name of the output time course file


pixelcomp
---------

Description:
^^^^^^^^^^^^
	A program to compare voxel values in two 3D NIFTI files.
        You give pixelcomp two files, each with their own mask.
        Any voxel that has a nonzero mask in both files gets added
        to a list of xy pairs, with the value from the first file being x,
        and the value from the second file being y.  Pixelcomp then:
        1) Makes and displays a 2D histogram of all the xy values. 2) Does a linear
        fit to x and y, and outputs the coefficients (slope and offset)
        to a XXX_linfit.txt file. 3) Writes all the xy pairs to a tab
        separated text file, and 4) Makes a Bland-Altman plot of x vs y

Inputs:
^^^^^^^
	Two 3D NIFTI image files, the accompanying mask files, and the root name for the output files.

Outputs:
^^^^^^^^
	None

Usage:
^^^^^^

	::

		showtc - plots the data in text files

		usage: showtc texfilename[:col1,col2...,coln] [textfilename]... [--nolegend] [--pspec] [--phase] [--samplerate=Fs] [--sampletime=Ts]

		required arguments:
		    textfilename	- a text file containing whitespace separated timecourses, one timepoint per line
				       A list of comma separated numbers following the filename and preceded by a colon is used to select columns to plot

		optional arguments:
		    --nolegend               - turn off legend label
		    --pspec                  - show the power spectra magnitudes of the input data instead of the timecourses
		    --phase                  - show the power spectra phases of the input data instead of the timecourses
		    --transpose              - swap rows and columns in the input files
		    --waterfall              - plot multiple timecourses as a waterfall
		    --voffset=VOFFSET        - plot multiple timecourses as with VOFFSET between them (use negative VOFFSET to set automatically)
		    --samplerate=Fs          - the sample rate of the input data is Fs Hz (default is 1Hz)
		    --sampletime=Ts          - the sample time (1/samplerate) of the input data is Ts seconds (default is 1s)
		    --colorlist=C1,C2,..     - cycle through the list of colors specified by CN
		    --linewidth=LW           - set linewidth to LW points (default is 1)
		    --fontscalefac=FAC       - scale all font sizes by FAC (default is 1.0)
		    --legendlist=L1,L2,..    - cycle through the list of legends specified by LN
		    --tofile=FILENAME        - write figure to file FILENAME instead of displaying on the screen
		    --title=TITLE            - use TITLE as the overall title of the graph
		    --separate               - use a separate subplot for each timecourse
		    --separatelinked         - use a separate subplot for each timecourse, but use a common y scaling
		    --noxax                  - don't show x axis
		    --noyax                  - don't show y axis
		    --starttime=START        - start plot at START seconds
		    --endtime=END            - end plot at END seconds
		    --legendloc=LOC          - Integer from 0 to 10 inclusive specifying legend location.  Legal values are:
					       0: best, 1: upper right, 2: upper left, 3: lower left, 4: lower right,
					       5: right, 6: center left, 7: center right, 8: lower center, 9: upper center,
					       10: center.  Default is 2.
		    --debug                  - print debugging information

glmfilt
---------

Description:
^^^^^^^^^^^^
	Uses a GLM filter to remove timecourses (1D text files or 4D NIFTI files) from 4D NIFTI files.


Inputs:
^^^^^^^

Outputs:
^^^^^^^^

Usage:
^^^^^^

	::

		usage: glmfilt datafile numskip outputroot evfile [evfile_2...evfile_n]
		    Fits and removes the effect of voxel specific and/or global regressors

ccorrica
---------

Description:
^^^^^^^^^^^^
	Find temporal crosscorrelations between all the columns in a text file (for example the timecourse files output by MELODIC.)


Inputs:
^^^^^^^

Outputs:
^^^^^^^^

Usage:
^^^^^^

	::

		ccorrica - find temporal crosscorrelations between ICA components

			usage: ccorrica timecoursefile TR
				timcoursefile:	text file containing multiple timeseries, one per column, whitespace separated
				TR:		the sample period of the timecourse, in seconds



showstxcorr
-----------

Description:
^^^^^^^^^^^^
	Calculate and display the short term crosscorrelation between two timeseries (useful for dynamic correlation).


Inputs:
^^^^^^^

Outputs:
^^^^^^^^

Usage:
^^^^^^

	::

		showstxcorr - calculate and display the short term crosscorrelation between two timeseries

		usage: showstxcorr -i timecoursefile1 [-i timecoursefile2] --samplefreq=FREQ -o outputfile [-l LABEL] [-s STARTTIME] [-D DURATION] [-d] [-F LOWERFREQ,UPPERFREQ[,LOWERSTOP,UPPERSTOP]] [-V] [-L] [-R] [-C] [--nodetrend] [-nowindow] [-f] [--phat] [--liang] [--eckart] [-z FILENAME]

		required arguments:
		    -i, --infile= timcoursefile1     - text file containing one or more timeseries
		    [-i, --infile= timcoursefile2]   - text file containing a timeseries
						       NB: if one timecourse file is specified, each column
						       is considered a timecourse, and there must be at least
						       2 columns in the file.  If two filenames are given, each
						       file must have only one column of data.

		    -o, --outfile=OUTNAME:           - the root name of the output files

		    --samplefreq=FREQ                - sample frequency of all timecourses is FREQ
			   or
		    --sampletime=TSTEP               - time step of all timecourses is TSTEP
						       NB: --samplefreq and --sampletime are two ways to specify
						       the same thing.

		optional arguments:
		    --nodetrend   - do not detrend the data before correlation
		    --nowindow    - do not prewindow data before corrlation
		    --phat        - perform phase alignment transform (PHAT) rather than
				    standard crosscorrelation
		    --liang       - perform phase alignment transform with Liang weighting function rather than
				    standard crosscorrelation
		    --eckart      - perform phase alignment transform with Eckart weighting function rather than
				    standard crosscorrelation
		    -s STARTTIME  - time of first datapoint to use in seconds in the first file
		    -D DURATION   - amount of data to use in seconds
		    -d            - turns off display of graph
		    -F            - filter data and regressors from LOWERFREQ to UPPERFREQ.
				    LOWERSTOP and UPPERSTOP can be specified, or will be calculated automatically
		    -V            - filter data and regressors to VLF band
		    -L            - filter data and regressors to LFO band
		    -R            - filter data and regressors to respiratory band
		    -C            - filter data and regressors to cardiac band
		    -W WINDOWLEN  - use a window length of WINDOWLEN seconds (default is 50.0s)
		    -S STEPSIZE   - timestep between subsequent measurements (default is 25.0s).  Will be rounded to the nearest sample time
		    -f            - negate second regressor


tidepool
--------

Description:
^^^^^^^^^^^^
	This is a very experimental tool for displaying all of the various maps generated by rapidtide2 in one place, overlayed on an anatomic image.  This makes it a bit easier to see how all the maps are related to one another.  To use it, launch tidepool from the command line, and then select a lag time map - tidpool will figure out the root name and pull in all of the other associated maps.  Works in native or standard space.


Inputs:
^^^^^^^

Outputs:
^^^^^^^^

Usage:
^^^^^^

	::

		usage: tidepool [-h] [-o OFFSETTIME] [-r] [-n] [-t TRVAL] [-d DATAFILEROOT]
					[-a ANATNAME] [-m GEOMASKNAME]

		A program to display the results of a time delay analysis

		optional arguments:
		  -h, --help       show this help message and exit
		  -o OFFSETTIME    Set lag offset
		  -r               enable risetime display
		  -n               enable movie mode
		  -t TRVAL         Set correlation TR
		  -d DATAFILEROOT  Use this dataset (skip initial selection step)
		  -a ANATNAME      Set anatomic mask image
		  -m GEOMASKNAME   Set geometric mask image


tide_funcs.py
-------------

Description:
^^^^^^^^^^^^
	This is the library of the various helper routines that are used by pretty much every program in here for correlation, resampling, filtering, normalization, significance estimation, file I/O, etc.


Inputs:
^^^^^^^

Outputs:
^^^^^^^^

Usage:
^^^^^^

OrthoImageItem.py
-----------------

Description:
^^^^^^^^^^^^
<<<<<<< HEAD
   This is a class that implements the orthographic projection module that is used to display all of the maps in tidepool. It uses pyqtgraph to do all the heavy lifting.  None of the built-ins in pyqtgraph did exactly what I wanted in terms of allowing 3D selection, overlays and the like, so I cobbled this together.  It may be generally useful to anybody wanting to display functional data.
=======
	This is a class that implements the orthographic projection module that is used to display all of the maps in tidepool. It uses pyqtgraph to do all the heavy lifting.  None of the built-ins in pyqtgraph did exactly what I wanted in terms of allowing 3D selection, overlays and the like, so I cobbled this together.  It may be generally useful to anybody wanting to display functional data.
>>>>>>> ec80ffcb

Inputs:
^^^^^^^

Outputs:
^^^^^^^^

Usage:
<<<<<<< HEAD
^^^^^^
=======
^^^^^^

::
>>>>>>> ec80ffcb
<|MERGE_RESOLUTION|>--- conflicted
+++ resolved
@@ -1182,23 +1182,13 @@
 
 Description:
 ^^^^^^^^^^^^
-<<<<<<< HEAD
-   This is a class that implements the orthographic projection module that is used to display all of the maps in tidepool. It uses pyqtgraph to do all the heavy lifting.  None of the built-ins in pyqtgraph did exactly what I wanted in terms of allowing 3D selection, overlays and the like, so I cobbled this together.  It may be generally useful to anybody wanting to display functional data.
-=======
 	This is a class that implements the orthographic projection module that is used to display all of the maps in tidepool. It uses pyqtgraph to do all the heavy lifting.  None of the built-ins in pyqtgraph did exactly what I wanted in terms of allowing 3D selection, overlays and the like, so I cobbled this together.  It may be generally useful to anybody wanting to display functional data.
->>>>>>> ec80ffcb
-
-Inputs:
-^^^^^^^
-
-Outputs:
-^^^^^^^^
-
-Usage:
-<<<<<<< HEAD
-^^^^^^
-=======
-^^^^^^
-
-::
->>>>>>> ec80ffcb
+
+Inputs:
+^^^^^^^
+
+Outputs:
+^^^^^^^^
+
+Usage:
+^^^^^^