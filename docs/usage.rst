Usage
=====
For more information about how the rapidtide library can be used, please
see the API page. Common rapidtide workflows can also be called from the
command line.

Run rapidtide2
--------------
This is the full rapidtide workflow. The learn more about this workflow,
check out the workflow documentation:
:py:func:`rapidtide.workflows.rapidtide_workflow`.

.. argparse::
   :ref: rapidtide.workflows.rapidtide2._get_parser
   :prog: rapidtide2
   :func: _get_parser

Run showxcorrx
--------------
This is the showxcorrx workflow.
The learn more about this workflow, check out the workflow
documentation: :py:func:`rapidtide.workflows.showxcorrx_workflow`.

.. argparse::
  :ref: rapidtide.workflows.showxcorrx._get_parser
  :prog: showxcorrx
  :func: _get_parser

Running from the command line
-----------------------------
rapidtide2
^^^^^^^^^^

Description:
""""""""""""

The central program in this package is rapidtide2.  This is the program that quantifies the correlation strength and time delay of pervasive signals in a BOLD fMRI dataset.

At its core, rapidtide2 is simply performing a full crosscorrelation between a "probe" timecourse and every voxel in an fMRI dataset (by “full” I mean over a range of time lags that account for any delays between the signals, rather than only at zero lag, as in a Pearson correlation).  As with many things, however, the devil is in the details, and so rapidtide2 provides a number of features which make it pretty good at this particular task.  A few highlights:

* There are lots of ways to do something even as simple as a cross-correlation in a nonoptimal way (not windowing, improper normalization, doing it in the time rather than frequency domain, etc.).  I'm pretty sure what rapidtide2 does by default is, if not the best way, at least a very good and very fast way.
* rapidtide2 has been optimized and profiled to speed it up quite a bit; it has an optional dependency on numba – if it’s installed, some of the most heavily used routines will speed up significantly due to judicious use of @jit.
* The sample rate of your probe regressor and the fMRI data do not have to match - rapidtide2 resamples the probe regressor to an integral multiple of the fMRI data rate automatically.
* The probe and data can be temporally prefiltered to the LFO, respiratory, or cardiac frequency band with a command line switch, or you can specify any low, high, or bandpass range you want.
* The data can be spatially smoothed at runtime (so you don't have to keep smoothed versions of big datasets around).  This is quite fast, so no reason not to do it this way.
* rapidtide2 can generate a probe regressor from the global mean of the data itself - no externally recorded timecourse is required.  Optionally you can input both a mask of regions that you want to be included in the mean, and the voxels that you want excluded from the mean (there are situations when you might want to do one or the other or both).
* Determining the significance threshold for filtered correlations where the optimal delay has been selected is nontrivial; using the conventional formulae for the significance of a correlation leads to wildly inflated p values.  rapidtide2 estimates the spurious correlation threshold by calculating the distribution of null correlation values obtained with a shuffling  procedure at the beginning of each run (the default is to use 10000 shuffled correlations), and uses this value to mask the correlation maps it calculates.  As of version 0.1.2 it will also handle two-tailed significance, which you need when using bipolar mode.
* rapidtide2 can do an iterative refinement of the probe regressor by aligning the voxel timecourses in time and regenerating the test regressor.
* rapidtide2 fits the peak of the correlation function, so you can make fine grained distinctions between close lag times. The resolution of the time lag discrimination is set by the length of the timecourse, not the timestep – this is a feature of correlations, not rapidtide2.
* Once the time delay in each voxel has been found, rapidtide2 outputs a 4D file of delayed probe regressors for using as voxel specific confound regressors or to estimate the strength of the probe regressor in each voxel.  This regression is performed by default, but these outputs let you do it yourself if you are so inclined.
* I've put a lot of effort into making the outputs as informative as possible - lots of useful maps, histograms, timecourses, etc.
* There are a lot of tuning parameters you can mess with if you feel the need.  I've tried to make intelligent defaults so things will work well out of the box, but you have the ability to set most of the interesting parameters yourself.

Inputs:
"""""""

At a minimum, rapidtide2 needs a data file to work on (space by time), which is generally thought to be a BOLD fMRI data file.  This can be Nifti1 or Nifti2 (for fMRI data, in which case it is time by up to 3 spatial dimensions) or a whitespace separated text file (for NIRS data, each column is a time course, each row a separate channel); I can currently read (probably) but not write Cifti files, so if you want to use grayordinate files you need to convert them to nifti2 in workbench, run rapidtide2, then convert back. As soon as nibabel finishes their Cifti support (EDIT: and I get around to figuring it out), I'll add that.

The file needs one time dimension and at least one spatial dimension.  Internally, the array is flattened to a time by voxel array for simplicity.

The file you input here should be the result of any preprocessing you intend to do.  The expectation is that rapidtide will be run as the last preprocessing step before resting state or task based analysis.  So any slice time correction, motion correction, spike removal, etc. should already have been done.  If you use FSL, this means that if you've run preprocessing, you would use the filtered_func_data.nii.gz file as input.  Temporal and spatial filtering are the two (partial) exceptions here.  Generally rapidtide is most useful for looking at low frequency oscillations, so when you run it, you usually use the "-L" option or some other to limit the analysis to the detection and removal of low frequency systemic physiological oscillations.  So rapidtide will generally apply it's own temporal filtering on top of whatever you do in preprocessing.  Also, you have the option of doing spatial smoothing in rapidtide to boost the SNR of the analysis; the hemodynamic signals rapidtide looks for are often very smooth, so you rather than smooth your functional data excessively, you can do it within rapidtide so that only the hemodynamic data is smoothed at that level.

Outputs:
""""""""

Outputs are space or space by time Nifti or text files, depending on what the input data file was, and some text files containing textual information, histograms, or numbers.  Output spatial dimensions and file type match the input dimensions and file type (Nifti1 in, Nifti1 out).  Depending on the file type of map, there can be no time dimension, a time dimension that matches the input file, or something else, such as a time lag dimension for a correlation map.

The following files are produced, assuming XXX is the outputname:

    ::

		Informational/diagnostic files
		XXX_commandline.txt                                   - The command line used to run rapidtide
		XXX_formattedcommandline.txt                          - The command line, but formatted nicely
		XXX_memusage.txt                                      - Memory statistics for the program at various timepoints during the run
		XXX_options.txt                                       - A dump of the internal structure with all of the options used during the run.
		XXX_runtimings.txt                                    - The final output showing how long each processing step took

		Pass specific outputs
		XXX_corrdistdata_passN.txt                            - These are all the null correlations produced during the significance estimation
									step.  These are used to create the significance distribution.
		XXX_nullcorrelationhist_passN_peak.txt                - The location of the peak of the significance distribution histogram.
		XXX_nullcorrelationhist_passN.txt                     - The significance distribution histogram (use showhist to view).
		XXX_referenceautocorr_passN.txt                       - The autocorrelation function of the reference regressor
									(used for finding sidelobes).
		XXX_reference_fmrires_passN.txt                       - The reference regressor, resampled to the timepoints of the data file.
		XXX_reference_resampres_passN.txt                     - The reference regressor, resampled to the timepoints of the data
									file, with oversampling.
		XXX_refinedregressor_passN.txt                        - The output of the refinement process (to be passed to the next stage).

		Final output maps
		XXX_corrout.nii.gz                                    - The oversampled correlation function over the lag range for each spatial location.
		XXX_gaussout.nii.gz                                   - A fit to the oversampled correlation function over the lag range
									for each spatial location.
		XXX_lagmask.nii.gz                                    - The mask showing all voxels where correlation values were returned.
		XXX_lagsigma.nii.gz                                   - The width of the largest crosscorrelation peak within the lag range (NB:
									This partially indicates MTT, but in practice it is dominated by the width of
									the autocorrelation function of the reference regressor, so is less useful than
									it might otherwise be.)
		XXX_lagstrengths.nii.gz                               - The maximum crosscorrelation strength over the lag range (R).
		XXX_lagtimes.nii.gz                                   - The correlation delay with maximum R over the lag range.
		XXX_mean.nii.gz                                       - The mean of the datafile over time for all voxels.
		XXX_p_lt_0pPPP_mask.nii.gz                            - The mask showing all voxels with R meeting the p<PPP significance threshold.
		XXX_R2.nii.gz                                         - The squared maximum correlation coefficient at every voxel.
		XXX_refinemask.nii.gz                                 - The voxels used for refinement in the last refinement pass (only
									present if refinement is performed).
		XXX_lagregressors.nii.gz                              - The delayed sLFO regressor for every voxel (not scaled).
		XXX_laghist_peak.txt
		XXX_laghist.txt

		GLM filter results
		XXX_filtereddata.nii.gz                               - The input data with the voxel specific delayed LFO waveform regressed out.
		XXX_datatoremove.nii.gz                               - The scaled, delayed regressor that was removed from every voxel.
		XXX_fitcoff.nii.gz                                    - Map of the fit amplitude for the delayed LFO waveform.
		XXX_fitNorm.nii.gz                                    - I have no idea.
		XXX_fitR2.nii.gz                                      - Map of the squared R value for the fit (multiply by 100 to get the percent of the
									variance explained by the LFO regressor).
		XXX_fitR.nii.gz                                       - Map of the R value for the fit.

		Final output
		XXX_p_lt_0pPPP_thresh.txt
		XXX_sigfit.txt

		XXX_reference_origres_prefilt.txt
		XXX_reference_origres.txt
		XXX_Rhist_peak.txt
		XXX_Rhist.txt
		XXX_strengthhist_peak.txt
		XXX_strengthhist.txt
		XXX_widthhist_peak.txt
		XXX_widthhist.txt

		Other
		XXX_dispersioncalcfreqs_passN.txt                     - These files are produced for me for secret reasons. Well, not secret, but
		XXX_dispersioncalcspecmag_passN.txt                     only partially thought out reasons.  If they come to anything, I'll say
		XXX_dispersioncalcspecphase_passN.txt                   what they are supposed to mean.
		XXX_dispersioncalcvecs_passN.txt
		XXX_globallaghist_passN_peak.txt
		XXX_globallaghist_passN.txt


BIDS Outputs:
"""""""""""""

The following output files are produced, assuming XXX is the (BIDS compliant) prefix:

<<<<<<< HEAD
Always present
==============


=======
>>>>>>> a20dc258
Name | Extension(s) | Meaning | When present
---- | ------------ | ------- | ------------
XXX_maxtime_map | (.nii.gz, .json) | Time of offset of the maximum of the similarity function | Always
XXX_maxcorr_map | (.nii.gz, .json) | Maximum similarity function value (usually the correlation coefficient, R) | Always
XXX_maxcorrsq_map  (.nii.gz, .json) | | Maximum similarity function value, squared | Always
XXX_maxwidth_map | (.nii.gz, .json) | Width of the maximum of the similarity function | Always
XXX_MTT_map | (.nii.gz, .json) | Mean transit time (estimated) | Always
XXX_corrfit_mask | (.nii.gz) | Mask showing where the similarity function fit succeeded | Always
XXX_corrfitfailreason_map | (.nii.gz, .json) | A numerical code giving the reason a peak could not be found (0 if fit succeeded) | Always
XXX_lfofilterCoeff_map | (.nii.gz) | Magnitude of the delayed sLFO regressor from GLM filter | If GLM filtering is enabled (default)
XXX_lfofilterMean_map | (.nii.gz) | Mean value over time, from GLM fit | If GLM filtering is enabled (default)
XXX_lfofilterNorm_map | (.nii.gz) | GLM filter coefficient, divided by the voxel mean over time | If GLM filtering is enabled (default)
XXX_lfofilterR2_map | (.nii.gz) | R value for the GLM fit in the voxel, squared | If GLM filtering is enabled (default)
XXX_lfofilterR_map | (.nii.gz) | R value for the GLM fit in the voxel | If GLM filtering is enabled (default)



#### Usage:

	::



		usage:  rapidtide2  datafilename outputname
		[-r LAGMIN,LAGMAX] [-s SIGMALIMIT] [-a] [--nowindow] [--phat] [--liang] [--eckart] [-f GAUSSSIGMA] [-O oversampfac] [-t TSTEP] [--datatstep=TSTEP] [--datafreq=FREQ] [-d] [-b] [-V] [-L] [-R] [-C] [-F LOWERFREQ,UPPERFREQ[,LOWERSTOP,UPPERSTOP]] [-o OFFSETTIME] [-T] [-p] [-P] [-A ORDER] [-B] [-h HISTLEN] [-i INTERPTYPE] [-I] [-Z DELAYTIME] [-N NREPS] [--numskip=SKIP] [--refineweighting=TYPE] [--refineprenorm=TYPE] [--passes=PASSES] [--refinepasses=PASSES] [--excludemask=MASK] [--includemask=MASK] [--lagminthresh=MIN] [--lagmaxthresh=MAX] [--ampthresh=AMP] [--sigmathresh=SIGMA] [--corrmaskthresh=PCT] [--refineoffset] [--pca] [--ica] [--weightedavg] [--avg] [--psdfilter] [--despecklethresh=VAL] [--despecklepasses=PASSES] [--dispersioncalc] [--refineupperlag] [--refinelowerlag] [--nosharedmem] [--tmask=MASKFILE] [--limitoutput] [--timerange=START,END] [--skipsighistfit] [--accheck] [--acfix][--numskip=SKIP] [--slicetimes=FILE] [--glmsourcefile=FILE] [--regressorfreq=FREQ] [--regressortstep=TSTEP][--regressor=FILENAME] [--regressorstart=STARTTIME] [--usesp] [--maxfittype=FITTYPE] [--multiproc] [--nprocs=NPROCS] [--nirs] [--venousrefine]

		Required arguments:
		    datafilename               - The input data file (BOLD fmri file or NIRS)
		    outputname                 - The root name for the output files

		Optional arguments:
		    Arguments are processed in order of appearance.  Later options can override ones earlier on the command line

		Macros:
		    --venousrefine             - This is a macro that sets --lagminthresh=2.5, --lagmaxthresh=6.0,
						 --ampthresh=0.5, and --refineupperlag to bias refinement towards voxels
						 in the draining vasculature for an fMRI scan.
		    --nirs                     - This is a NIRS analysis - this is a macro that sets --nothresh, --preservefiltering,
						 --refinenorm=var, --ampthresh=0.7, and --lagminthresh=0.1.

		Preprocessing options:
		    -t TSTEP,                  - Set the timestep of the data file to TSTEP (or 1/FREQ)
		      --datatstep=TSTEP,         This will override the TR in an fMRI file.
		      --datafreq=FREQ            NOTE: if using data from a text file, for example with
						 NIRS data, using one of these options is mandatory.
		    -a                         - Disable antialiasing filter
		    --nodetrend                - Disable linear trend removal
		    -I                         - Invert the sign of the regressor before processing
		    -i                         - Use specified interpolation type (options are 'cubic',
						 'quadratic', and 'univariate (default)')
		    -o                         - Apply an offset OFFSETTIME to the lag regressors
		    -b                         - Use butterworth filter for band splitting instead of
						 trapezoidal FFT filter
		    -F                         - Filter data and regressors from LOWERFREQ to UPPERFREQ.
						 LOWERSTOP and UPPERSTOP can be specified, or will be
						 calculated automatically
		    -V                         - Filter data and regressors to VLF band
		    -L                         - Filter data and regressors to LFO band
		    -R                         - Filter data and regressors to respiratory band
		    -C                         - Filter data and regressors to cardiac band
		    -N                         - Estimate significance threshold by running NREPS null
						 correlations (default is 10000, set to 0 to disable)
		    --skipsighistfit           - Do not fit significance histogram with a Johnson SB function
		    --windowfunc=FUNC          - Use FUNC window funcion prior to correlation.  Options are
						 hamming (default), hann, blackmanharris, and None
		    --nowindow                 - Disable precorrelation windowing
		    -f GAUSSSIGMA              - Spatially filter fMRI data prior to analysis using
						 GAUSSSIGMA in mm
		    -M                         - Generate a global mean regressor and use that as the
						 reference regressor
		    -m                         - Mean scale regressors during global mean estimation
		    --slicetimes=FILE          - Apply offset times from FILE to each slice in the dataset
		    --numskip=SKIP             - SKIP tr's were previously deleted during preprocessing
						 (default is 0)
		    --nothresh                 - Disable voxel intensity threshold (especially useful
						 for NIRS data)

		Correlation options:
		    -O OVERSAMPFAC             - Oversample the fMRI data by the following integral
						 factor (default is 2)
		    --regressor=FILENAME       - Read probe regressor from file FILENAME (if none
						 specified, generate and use global regressor)
		    --regressorfreq=FREQ       - Probe regressor in file has sample frequency FREQ
						 (default is 1/tr) NB: --regressorfreq and --regressortstep
						 are two ways to specify the same thing
		    --regressortstep=TSTEP     - Probe regressor in file has sample time step TSTEP
						 (default is tr) NB: --regressorfreq and --regressortstep
						 are two ways to specify the same thing
		    --regressorstart=START     - The time delay in seconds into the regressor file, corresponding
						 in the first TR of the fmri file (default is 0.0)
		    --phat                     - Use generalized cross-correlation with phase alignment
						 transform (PHAT) instead of correlation
		    --liang                    - Use generalized cross-correlation with Liang weighting function
						 (Liang, et al, doi:10.1109/IMCCC.2015.283)
		    --eckart                   - Use generalized cross-correlation with Eckart weighting function
		    --corrmaskthresh=PCT       - Do correlations in voxels where the mean exceeeds this
						 percentage of the robust max (default is 1.0)
		    --accheck                  - Check for periodic components that corrupt the autocorrelation

		Correlation fitting options:
		    -Z DELAYTIME               - Don't fit the delay time - set it to DELAYTIME seconds
						 for all voxels
		    -r LAGMIN,LAGMAX           - Limit fit to a range of lags from LAGMIN to LAGMAX
		    -s SIGMALIMIT              - Reject lag fits with linewidth wider than SIGMALIMIT
		    -B                         - Bipolar mode - match peak correlation ignoring sign
		    --nofitfilt                - Do not zero out peak fit values if fit fails
		    --maxfittype=FITTYPE       - Method for fitting the correlation peak (default is 'gauss').
						 'quad' uses a quadratic fit.  Faster but not as well tested
		    --despecklepasses=PASSES   - detect and refit suspect correlations to disambiguate peak locations in PASSES passes
		    --despecklethresh=VAL      - refit correlation if median discontinuity magnitude exceeds VAL (default is 5s)

		Regressor refinement options:
		    --refineprenorm=TYPE       - Apply TYPE prenormalization to each timecourse prior
						 to refinement (valid weightings are 'None',
						 'mean' (default), 'var', and 'std'
		    --refineweighting=TYPE     - Apply TYPE weighting to each timecourse prior
						 to refinement (valid weightings are 'None',
						 'R', 'R2' (default)
		    --passes=PASSES,           - Set the number of processing passes to PASSES
		     --refinepasses=PASSES       (default is 1 pass - no refinement).
						 NB: refinepasses is the wrong name for this option -
						 --refinepasses is deprecated, use --passes from now on.
		    --includemask=MASK         - Only use voxels in NAME for global regressor
						 generation and regressor refinement
		    --excludemask=MASK         - Do not use voxels in NAME for global regressor
						 generation and regressor refinement
		    --lagminthresh=MIN         - For refinement, exclude voxels with delays less
						 than MIN (default is 0.5s)
		    --lagmaxthresh=MAX         - For refinement, exclude voxels with delays greater
						 than MAX (default is 5s)
		    --ampthresh=AMP            - For refinement, exclude voxels with correlation
						 coefficients less than AMP (default is 0.3)
		    --sigmathresh=SIGMA        - For refinement, exclude voxels with widths greater
						 than SIGMA (default is 100s)
		    --refineoffset             - Adjust offset time during refinement to bring peak
						 delay to zero
		    --refineupperlag           - Only use positive lags for regressor refinement
		    --refinelowerlag           - Only use negative lags for regressor refinement
		    --pca                      - Use pca to derive refined regressor (default is
						 unweighted averaging)
		    --ica                      - Use ica to derive refined regressor (default is
						 unweighted averaging)
		    --weightedavg              - Use weighted average to derive refined regressor
						 (default is unweighted averaging)
		    --avg                      - Use unweighted average to derive refined regressor
						 (default)
		    --psdfilter                - Apply a PSD weighted Wiener filter to shifted
						 timecourses prior to refinement

		Output options:
		    --limitoutput              - Don't save some of the large and rarely used files
		    -T                         - Save a table of lagtimes used
		    -h HISTLEN                 - Change the histogram length to HISTLEN (default is
						 100)
		    --timerange=START,END      - Limit analysis to data between timepoints START
						 and END in the fmri file
		    --glmsourcefile=FILE       - Regress delayed regressors out of FILE instead of the
						 initial fmri file used to estimate delays
		    --noglm                    - Turn off GLM filtering to remove delayed regressor
						 from each voxel (disables output of fitNorm)
		    --preservefiltering        - don't reread data prior to GLM

		Miscellaneous options:
		    --wiener                   - Perform Wiener deconvolution to get voxel transfer functions
		    --usesp                    - Use single precision for internal calculations (may
						 be useful when RAM is limited)
		    -c                         - Data file is a converted CIFTI
		    -S                         - Simulate a run - just report command line options
		    -d                         - Display plots of interesting timecourses
		    --nonumba                  - Disable jit compilation with numba
		    --nosharedmem              - Disable use of shared memory for large array storage
		    --memprofile               - Enable memory profiling for debugging - warning:
						 this slows things down a lot.
		    --multiproc                - Enable multiprocessing versions of key subroutines.  This
						 speeds things up dramatically.  Almost certainly will NOT
						 work on Windows (due to different forking behavior).
		    --nprocs=NPROCS            - Use NPROCS worker processes for multiprocessing.  Setting NPROCS
						 less than 1 sets the number of worker processes to
						 n_cpus - 1 (default).  Setting NPROCS enables --multiproc.
		    --debug                    - Enable additional information output

		Experimental options (not fully tested, may not work):
		    --cleanrefined             - perform additional processing on refined regressor to remove spurious components.
		    --dispersioncalc           - Generate extra data during refinement to allow calculation of dispersion.
		    --acfix                    - Perform a secondary correlation to disambiguate peak location
						 (enables --accheck).  Experimental.
		    --tmask=MASKFILE           - Only correlate during epochs specified in
						 MASKFILE (NB: each line of MASKFILE contains the
						 time and duration of an epoch to include
		    -p                         - Prewhiten and refit data
		    -P                         - Save prewhitened data (turns prewhitening on)
		    -A, --AR                   - Set AR model order to ORDER (default is 1)


	These options are somewhat self-explanatory.  I will be expanding this section of the manual going forward, but I want to put something here to get this out here.

#### Examples:
Rapidtide can do many things - as I've found more interesting things to do with time delay processing, it's gained new functions and options to support these new applications.  As a result, it can be a little hard to know what to use for a new experiment.  To help with that, I've decided to add this section to the manual to get you started.  It's broken up by type of data/analysis you might want to do.

##### Removing low frequency physiological noise from resting state data
This is what I thought most people would use rapidtide for - finding and removing the low frequency (LFO) signal from an existing dataset.  This presupposes you have not made a simultaneous physiological recording (well, you may have, but it assumes you aren't using it).  For this, you can use a minimal set of options, since the defaults are mostly right.

The base command you'd use would be:

	::

		rapidtide inputfmrifile outputname --frequencyband lfo --passes 3

This will do a fairly simple analysis.  First, the -L option means that rapidtide2 will prefilter the data to the LFO band (0.009-0.15Hz). It will then construct a regressor from the global mean of the signal in inputfmrifile (default behavior if no regressor is specified), and then use crosscorrelation to determine the time delay in each voxel.  The --refinepasses=3 option directs rapidtide to to perform the delay analysis 3 times, each time generating a new estimate of the global noise signal by aligning all of the timecourses in the data to bring the global signal in phase prior to averaging.  The --refineoffset flag recenters the peak of the delay distribution on zero during the refinement process, which should make datasets easier to compare.  After the three passes are complete, it will then use a GLM filter to remove a lagged copy of the final mean regressor that from the data - this denoised data will be in the file "outputname_filtereddata.nii.gz".  There will also a number of maps output with the prefix "outputname_" of delay, correlation strength and so on.

##### Mapping long time delays in response to a gas challenge experiment

Processing this sort of data requires a very different set of options from the previous case.  Instead of the distribution of delays you expect in healthy controls (a slightly skewed, somewhat normal distribution with a tail on the positive side, ranging from about -5 to 5 seconds), in this case, the maximum delay can be extremely long (100-120 seconds is not uncommon in stroke, moyamoya disesase, and atherosclerosis).  To do this, you need to radically change what options you use, not just the delay range, but a number of other options having to do with refinement and statistical measures.

For this type of analysis, a good place to start is the following:

	::

		rapidtide inputfmrifile outputname --numnull 0 --searchrange -10,30 --frequencyband lfo --ampthresh 0.2 --noglm --nofitfilt

The first option (-N 0), shuts off the calculation of the null correlation distribution.  This is used to determine the significance threshold, but the method currently implemented in rapidtide2 is a bit simplistic - it assumes that all the time points in the data are exchangable.  This is certainly true for resting state data (see above), but it is very much NOT true for block paradigm gas challenges.  To properly analyze those, I need to consider what time points are 'equivalent', and up to now, I don't, so setting the number of iterations in the Monte Carlo analysis to zero omits this step.

The second option (-r -10,140) is fairly obvious - this extends the detectable delay range out to 140 seconds.  Note that this is somewhat larger than the maximum delays we frequently see, but to find the correlation peak with maximum precision, you need sufficient additional delay values so that the correlation can come to a peak and then come down enough that you can properly fit it.

The -noglm option disables data filtering.  If you are using rapidtide to estimate and remove low frequency noise from resting state or task fMRI data, the last step is to use a glm filter to remove this circulatory signal, leaving "pure" neuronal activations, which you'll use in further analyses.  That's not relevant here - the signal you'd be removing is the one you care about. So this option skips that step to save time and disk space.

--nofitfilt skips a step after peak estimation.  Estimating the delay and correlation amplitude in each voxel is a two step process. First you make a quick estimate (where is the maximum point of the correlation function, and what is its amplitude?), then you refine it by fitting a Gaussian function to the peak to improve the estimate.  If this step fails, which it can if the peak is too close to the end of the lag range, or strangely shaped, the default behavior is to mark the point as bad and zero out the parameters for the voxel.  The nofitfilt option means that if the fit fails, output the initial estimates rather than all zeros.   This means that you get some information, even if it's not fully refined.  In my experience it does tend to make the maps for the gas challenge experiments a lot cleaner to use this option since the correlation function is pretty well behaved.


##### Denoising NIRS data (NEW)

When we started this whole research effort, I waw originally planning to denoise NIRS data, not fMRI data.  But one thing led to another, and the NIRS got derailed for the fMRI effort.  Now that we have some time to catch our breaths, and more importantly, we have access to some much higher quality NIRS data, this moved back to the front burner.  The majority of the work was already done, I just needed to account for a few qualities that make NIRS data different from fMRI data:

* NIRS data is not generally stored in NIFTI files.  There is not as yet a standard NIRS format.  In the absence of one, you could do worse than a multicolumn text file, with one column per data channel.  That's what I did here - if the file has a '.txt' extension rather than '.nii.', '.nii.gz', or no extension, it will assume all I/O should be done on multicolumn text files.
* NIRS data is often zero mean.  This turned out to mess with a lot of my assumptions about which voxels have significant data, and mask construction.  This has led to some new options for specifying mask threshholds and data averaging.
* NIRS data is in some sense "calibrated" as relative micromolar changes in oxy-, deoxy-, and total hemoglobin concentration, so mean and/or variance normalizing the timecourses may not be right thing to do.  I've added in some new options to mess with normalizations.



happy
----------

Description:
^^^^^^^^^^^^

	happy is a new addition to the rapidtide suite.  It's complementary to rapidtide - it's focussed on fast, cardiac signals in fMRI, rather than the slow, LFO signals we are usually looking at.  It's sort of a Frankenprogram - it has three distinct jobs, which are related, but are very distinct.

	The first thing happy does is try to extract a cardiac waveform from the fMRI data.  This is something I've been thinking about for a long time.  Words go here

	The second task is to take this raw estimate of the cardiac waveform, and clean it up using a deep learning filter.  The original signal is useful, but pretty gross, but I figured you should be able to exploit the pseudoperiodic nature of the signal to greatly improve it.  This is also a testbed to work on using neural nets to process time domain signals.  It seemed like a worthwhile project, so it got grafted in.

	The final task (which was actually the initial task, and the reason I wrote happy to begin with) is to implement Henning Voss' totally cool hypersampling with analytic phase projection (guess where the name "happy" comes from).  This is fairly straightforward, as Voss describes his method very clearly.  But I have lots of data with no simultaneously recorded cardiac signals, and I was too lazy to go find datasets with pleth data to play with, so that's why I did the cardiac waveform extraction part.


Inputs:
^^^^^^^
	Happy needs a 4D BOLD fMRI data file (space by time) as input.  This can be Nifti1 or Nifti2.  If you have a simultaneously recorded cardiac waveform, it will happily use it, otherwise it will try to construct (and refine) one. NOTE: the 4D input dataset needs to be completely unpreprocessed - gradient distortion correction and motion correction can destroy the relationship between slice number and actual acquisition time, and slice time correction does not behave as expected for aliased signals (which the cardiac component in fMRI most certainly is), and in any case we need the slice time offsets to construct our waveform.


Outputs:
^^^^^^^^
	Outputs are space or space by time Nifti or text files, depending on what the input data file was, and some text files containing textual information, histograms, or numbers.  Output spatial dimensions and file type match the input dimensions and file type (Nifti1 in, Nifti1 out).  Depending on the file type of map, there can be no time dimension, a time dimension that matches the input file, or something else, such as a time lag dimension for a correlation map.

The following files are produced, assuming XXX is the outputname:

    ::

		Informational/diagnostic files
		XXX_commandline.txt                                   - The command line used to run happy
		XXX_info.txt (or XXX_info.json)                       - Various useful internal variables
		XXX_memusage.csv                                      - Memory statistics for the program at various
		XXX_runtimings.txt                                    - Detailed timing information


		Waveforms
		XXX_cardfromfmri_sliceres.txt                         - The estimated cardiac waveform.  Sample rate is (1/TR) * number of slices / multiband factor.
		XXX_cardfromfmri_sliceres_badpts.txt                  - Points in the above waveform that are probably bad due to motion.
		XXX_cardfromfmri_sliceres_censored.txt                - The estimated waveform with the bad points zeroed out.
		XXX_cardfromfmri_25.0Hz.txt                           - The estimated cardiac waveform resampled to 25.0 Hz
		XXX_cardfromfmri_dlfiltered_25.0Hz.txt                - The above, after passing through the deep learning filter.
		XXX_cardfromfmri_dlfiltered_sliceres.txt              - The above, resample back to sliceres.

		XXX_cardfromfmrienv_25.0Hz.txt                        - The envelope function of the estimated cardiac waveform.
		XXX_normcardfromfmri_25.0Hz.txt                       - Estimated cardiac waveform divided by the envelope function.
		XXX_normcardfromfmri_dlfiltered_25.0Hz.txt
		XXX_cardfromfmri_25.0Hz_badpts.txt
		XXX_overall_sliceres_badpts.txt
		XXX_cardiacfundamental.txt
		XXX_ampenv.txt
		XXX_instphase_unwrapped.txt
		XXX_filtered_instphase_unwrapped.txt
		XXX_orthogonalizedmotion.txt
		XXX_interpinstphase.txt

		Histograms
		XXX_histogram_peak.txt
		XXX_histogram.txt

                Images
		XXX_app.nii.gz                                        - The cardiac waveform over one cycle in each voxel.
		XXX_rawapp.nii.gz
		XXX_mask.nii.gz
		XXX_maskedapp.nii.gz
		XXX_vesselmask.nii.gz
		XXX_minphase.nii.gz
		XXX_maxphase.nii.gz
		XXX_arteries.nii.gz
		XXX_veins.nii.gz
		XXX_vesselmap.nii.gz


Usage:
^^^^^^

	::

		happy - Hypersampling by Analytic Phase Projection - Yay!

		usage:  happy  fmrifile slicetimefile outputroot

		required arguments:
		    fmrifile:                      - NIFTI file containing BOLD fmri data
		    slicetimefile:                 - Text file containing the offset time in seconds of each slice relative
						     to the start of the TR, one value per line, OR the BIDS sidecar JSON file
						     for the fmrifile (contains the SliceTiming field
		    outputroot:                    - Base name for all output files

		optional arguments:

		Processing steps:
		    --cardcalconly                 - Stop after all cardiac regressor calculation steps (before phase projection).
		    --dodlfilter                   - Refine cardiac waveform from the fMRI data using a deep learning filter.
						     NOTE: this will only work if you have a working Keras installation;
						     if not, this option is ignored.
						     OTHER NOTE: Some versions of tensorflow seem to have some weird conflict
						     with MKL which I can't seem to be able to fix.  If the dl filter bombs
						     complaining about multiple openmp libraries, try rerunning with the
						     secret and inadvisable '--usesuperdangerousworkaround' flag.  Good luck!
		    --model=MODELNAME              - Use model MODELNAME for dl filter (default is model_revised - from the revised NeuroImage paper.)

		Performance:
		    --mklthreads=NTHREADS          - Use NTHREADS MKL threads to accelerate processing (defaults to 1 - more
						     threads up to the number of cores can accelerate processing a lot, but
						     can really kill you on clusters unless you're very careful.  Use at your
						     own risk.)

		Preprocessing:
		    --numskip=SKIP                 - Skip SKIP tr's at the beginning of the fmri file (default is 0).
		    --motskip=SKIP                 - Skip SKIP tr's at the beginning of the motion regressor file (default is 0).
		    --motionfile=MOTFILE[:COLSPEC] - Read 6 columns of motion regressors out of MOTFILE text file.
						     (with timepoints rows) and regress them, their derivatives,
						     and delayed derivatives out of the data prior to analysis.
						     If COLSPEC is present, use the comma separated list of ranges to
						     specify X, Y, Z, RotX, RotY, and RotZ, in that order.  For
						     example, :3-5,7,0,9 would use columns 3, 4, 5, 7, 0 and 9
						     for X, Y, Z, RotX, RotY, RotZ, respectively
		    --motionhp=HPFREQ              - Highpass filter motion regressors to HPFREQ Hz prior to regression
		    --motionlp=LPFREQ              - Lowpass filter motion regressors to HPFREQ Hz prior to regression

		Cardiac estimation tuning:
		    --varmaskthreshpct=PCT         - Only include voxels with MAD over time in the PCTth percentile and higher in
						     the generation of the cardiac waveform (default is no variance masking.)
		    --estmask=MASKNAME             - Generation of cardiac waveform from data will be restricted to
						     voxels in MASKNAME and weighted by the mask intensity (overrides
						     normal variance mask.)
		    --minhr=MINHR                  - Limit lower cardiac frequency search range to MINHR BPM (default is 40)
		    --maxhr=MAXHR                  - Limit upper cardiac frequency search range to MAXHR BPM (default is 140)
		    --minhrfilt=MINHR              - Highpass filter cardiac waveform estimate to MINHR BPM (default is 40)
		    --maxhrfilt=MAXHR              - Lowpass filter cardiac waveform estimate to MAXHR BPM (default is 1000)
		    --envcutoff=CUTOFF             - Lowpass filter cardiac normalization envelope to CUTOFF Hz (default is 0.4)
		    --notchwidth=WIDTH             - Set the width of the notch filter, in percent of the notch frequency
						     (default is 1.5)

		External cardiac waveform options:
		    --cardiacfile=FILE[:COL]       - Read the cardiac waveform from file FILE.  If COL is an integer,
						     format json file, use column named COL (if no file is specified
						     is specified, estimate cardiac signal from data)
		    --cardiacfreq=FREQ             - Cardiac waveform in cardiacfile has sample frequency FREQ
						     (default is 32Hz). NB: --cardiacfreq and --cardiactstep
						     are two ways to specify the same thing
		    --cardiactstep=TSTEP           - Cardiac waveform in file has sample time step TSTEP
						     (default is 0.03125s) NB: --cardiacfreq and --cardiactstep
						     are two ways to specify the same thing
		    --cardiacstart=START           - The time delay in seconds into the cardiac file, corresponding
						     in the first TR of the fmri file (default is 0.0)
		    --stdfreq=FREQ                 - Frequency to which the cardiac signals are resampled for output.
						     Default is 25.
		    --forcehr=BPM                  - Force heart rate fundamental detector to be centered at BPM
						     (overrides peak frequencies found from spectrum).  Useful
						     if there is structured noise that confuses the peak finder.

		Phase projection tuning:
		    --outputbins=BINS              - Number of output phase bins (default is 32)
		    --gridbins=BINS                - Width of the gridding kernel in output phase bins (default is 3.0)
		    --gridkernel=KERNEL            - Convolution gridding kernel.  Options are 'old', 'gauss', and 'kaiser'
						     (default is 'kaiser')
		    --projmask=MASKNAME            - Phase projection will be restricted to voxels in MASKNAME
						     (overrides normal intensity mask.)
		    --projectwithraw               - Use fmri derived cardiac waveform as phase source for projection, even
						     if a plethysmogram is supplied

		Debugging arguments (probably not of interest to users):
		    --debug                        - Turn on debugging information
		    --nodetrend                    - Disable data detrending
		    --noorthog                     - Disable orthogonalization of motion confound regressors
		    --normalize                    - Normalize fmri data
		    --nodemean                     - Do not demean fmri data
		    --disablenotch                 - Disable subharmonic notch filter
		    --nomask                       - Disable data masking for calculating cardiac waveform
		    --nocensor                     - Bad points will not be excluded from analytic phase projection
		    --noappsmooth                  - Disable smoothing app file in the phase direction
		    --nophasefilt                  - Disable the phase trend filter (probably not a good idea)
		    --nocardiacalign               - Disable alignment of pleth signal to fmri derived cardiac signal.
						     to blood vessels
		    --saveinfoasjson               - Save the info file in json format rather than text.  Will eventually
		    --trimcorrelations             - Some physiological timecourses don't cover the entire length of the
						     fMRI experiment.  Use this option to trim other waveforms to match
						     when calculating correlations.



	These options are somewhat self-explanatory.  I will be expanding this section of the manual going forward, but I want to put something here to get this out here.

Examples:
^^^^^^^^^

Just getting the cardiac waveform from resting state data
++++++++++++++++++++++++++++++++++++++++++++++++++++++++++++++++++

The base command you'd use would be:

	::

		happy inputfmrifile slicetimefile outputroot --cardcalconly --dodlfilter

This won't get you the best cardiac waveform however.  You really should use a vessel mask to do the averaging only over "important" voxels.  Fortunately, you can get this from happy!  So a better way to do this is to run:

        ::

	        happy inputfmrifile slicetimefile firstpassoutput --dodlfilter
		happy inputfmrifile slicetimefile secondpassoutput --cardcalconly --dodlfilter --estmask=firstpassoutput_vesselmask.nii.gz

This uses the vessel mask produced by the first pass to limit the cardiac waveform calculation to vessel voxels in the second pass, giving a better initial cardiac estimate, which in turn gives a better filtered output.  The 25Hz plethysmogram will be found in secondpassoutput_cardfromfmri_dlfiletered_25.0Hz.txt


rapidtide2std
-------------

Description:
^^^^^^^^^^^^

	This is a utility for registering rapidtide output maps
	to standard coordinates.  It's usually much faster to run rapidtide
	in native space then transform afterwards to MNI152 space.  NB: this
	will only work if you have a working FSL installation.

Inputs:
^^^^^^^

Outputs:
^^^^^^^^
	New versions of the rapidtide output maps, registered to either MNI152 space or to the hires anatomic images for the subject.  All maps are named with the specified root name with '_std' appended.

Usage:
^^^^^^

	::

		usage: rapidtide2std INPUTFILEROOT OUTPUTDIR FEATDIRECTORY [--all] [--hires]

		required arguments:
		    INPUTFILEROOT      - The base name of the rapidtide maps up to but not including the underscore
		    OUTPUTDIR          - The location for the output files
		    FEADDIRECTORY      - A feat directory (x.feat) where registration to standard space has been performed

		optional arguments:
		    --all              - also transform the corrout file (warning - file may be huge)
		    --hires            - transform to match the high resolution anatomic image rather than the standard
		    --linear           - only do linear transformation, even if warpfile exists


showxcorr
---------

Description:
^^^^^^^^^^^^

	Like rapidtide2, but for single time courses.  Takes two text files as input, calculates and displays
	the time lagged crosscorrelation between them, fits the maximum time lag, and estimates
	the significance of the correlation.  It has a range of filtering,
	windowing, and correlation options.

Inputs:
^^^^^^^
	showxcorr requires two text files containing timecourses with the same sample rate, one timepoint per line, which are to be correlated, and the sample rate.

Outputs:
^^^^^^^^
	showxcorr outputs everything to standard out, including the Pearson correlation, the maximum cross correlation, the time of maximum cross correlation, and estimates of the significance levels (if specified).  There are no output files.

Usage:
^^^^^^

	::

		usage: showxcorr timecourse1 timecourse2 samplerate [-l LABEL] [-s STARTTIME] [-D DURATION] [-d] [-F LOWERFREQ,UPPERFREQ[,LOWERSTOP,UPPERSTOP]] [-V] [-L] [-R] [-C] [-t] [-w] [-f] [-z FILENAME] [-N TRIALS]

		required arguments:
			timcoursefile1:	text file containing a timeseries
			timcoursefile2:	text file containing a timeseries
			samplerate:	the sample rate of the timecourses, in Hz

		optional arguments:
		    -t            - detrend the data
		    -w            - prewindow the data
		    -l LABEL      - label for the delay value
		    -s STARTTIME  - time of first datapoint to use in seconds in the first file
		    -D DURATION   - amount of data to use in seconds
		    -r RANGE      - restrict peak search range to +/- RANGE seconds (default is
				    +/-15)
		    -d            - turns off display of graph
		    -F            - filter data and regressors from LOWERFREQ to UPPERFREQ.
				    LOWERSTOP and UPPERSTOP can be specified, or will be
				    calculated automatically
		    -V            - filter data and regressors to VLF band
		    -L            - filter data and regressors to LFO band
		    -R            - filter data and regressors to respiratory band
		    -C            - filter data and regressors to cardiac band
		    -T            - trim data to match
		    -A            - print data on a single summary line
		    -a            - if summary mode is on, add a header line showing what values
				    mean
		    -f            - negate (flip) second regressor
		    -z FILENAME   - use the columns of FILENAME as controlling variables and
				    return the partial correlation
		    -N TRIALS     - estimate significance thresholds by Monte Carlo with TRIALS
				    repetition


showxcorrx
---------

Description:
^^^^^^^^^^^^

	This is the newest, most avant-garde version of showxcorr.  Because it's an x file, it's more fluid and I don't guarantee that it will keep a stable interface (or even work at any given time).  But every time I add something new, it goes here.  The goal is eventually to make this the "real" version.  Unlike rapidtide2, however, I've let it drift quite a bit without syncing it because some people here actually use showxcorr and I don't want to disrupt workflows...

Inputs:
^^^^^^^
	showxcorrx requires two text files containing timecourses with the same sample rate, one timepoint per line, which are to be correlated, and the sample rate.

Outputs:
^^^^^^^^
	showxcorrx  outputs everything to standard out, including the Pearson correlation, the maximum cross correlation, the time of maximum cross correlation, and estimates of the significance levels (if specified).  There are no output files.

Usage:
^^^^^^

	::

		showxcorrx - calculate and display crosscorrelation between two timeseries

		usage:  showxcorrx  timecourse1 timecourse2 samplerate
		[-l LABEL] [-s STARTTIME] [-D DURATION] [-d] [-F LOWERFREQ,UPPERFREQ[,LOWERSTOP,UPPERSTOP]] [-V] [-L] [-R] [-C] [--nodetrend] [--nowindow] [-f] [-o OUTPUTFILE] [--phat] [--liang] [--eckart] [--savecorr=FILE] [-z FILENAME] [-N TRIALS]

		required arguments:
		    timcoursefile1: text file containing a timeseries
		    timcoursefile2: text file containing a timeseries
		    samplerate:     the sample rate of the timecourses, in Hz

		optional arguments:
		    --nodetrend        - do not detrend the data before correlation
		    --nowindow         - do not prewindow data before corrlation
		    --windowfunc=FUNC  - window function to apply before corrlation (default is hamming)
		    --cepstral         - check time delay using Choudhary's cepstral technique
		    --phat             - perform phase alignment transform (PHAT) rather than
					 standard crosscorrelation
		    --liang            - perform phase alignment transform with Liang weighting function rather than
					 standard crosscorrelation
		    --eckart           - perform phase alignment transform with Eckart weighting function rather than
					 standard crosscorrelation
		    -l LABEL           - label for the delay value
		    -s STARTTIME       - time of first datapoint to use in seconds in the first file
		    -D DURATION        - amount of data to use in seconds
		    -r RANGE           - restrict peak search range to +/- RANGE seconds (default is
					 +/-15)
		    -d                 - turns off display of graph
		    -F                 - filter data and regressors from LOWERFREQ to UPPERFREQ.
					 LOWERSTOP and UPPERSTOP can be specified, or will be
					 calculated automatically
		    -V                 - filter data and regressors to VLF band
		    -L                 - filter data and regressors to LFO band
		    -R                 - filter data and regressors to respiratory band
		    -C                 - filter data and regressors to cardiac band
		    -T                 - trim data to match
		    -A                 - print data on a single summary line
		    -a                 - if summary mode is on, add a header line showing what values
					 mean
		    -f                 - negate (flip) second regressor
		    -savecorr=FILE     - Save the correlation function to the file FILE in xy format
		    -z FILENAME        - use the columns of FILENAME as controlling variables and
					 return the partial correlation
		    -N TRIALS          - estimate significance thresholds by Monte Carlo with TRIALS
					 repetition
		    -o OUTPUTFILE      - Writes summary lines to OUTPUTFILE (sets -A)


showtc
------

Description:
^^^^^^^^^^^^
	A very simple command line utility that takes a text file
	and plots the data in it in a matplotlib window.  That's it.  A
	good tool for quickly seeing what's in a file.  Has some options
	to make the plot prettier.

Inputs:
^^^^^^^
	Text files containing time series data

Outputs:
^^^^^^^^
	None

Usage:
^^^^^^

	::

		showtc - plots the data in text files

		usage: showtc texfilename[:col1,col2...,coln] [textfilename]... [--nolegend] [--pspec] [--phase] [--samplerate=Fs] [--sampletime=Ts]

		required arguments:
		    textfilename	- a text file containing whitespace separated timecourses, one timepoint per line
				       A list of comma separated numbers following the filename and preceded by a colon is used to select columns to plot

		optional arguments:
		    --nolegend               - turn off legend label
		    --pspec                  - show the power spectra magnitudes of the input data instead of the timecourses
		    --phase                  - show the power spectra phases of the input data instead of the timecourses
		    --transpose              - swap rows and columns in the input files
		    --waterfall              - plot multiple timecourses as a waterfall
		    --voffset=VOFFSET        - plot multiple timecourses as with VOFFSET between them (use negative VOFFSET to set automatically)
		    --samplerate=Fs          - the sample rate of the input data is Fs Hz (default is 1Hz)
		    --sampletime=Ts          - the sample time (1/samplerate) of the input data is Ts seconds (default is 1s)
		    --colorlist=C1,C2,..     - cycle through the list of colors specified by CN
		    --linewidth=LW           - set linewidth to LW points (default is 1)
		    --fontscalefac=FAC       - scale all font sizes by FAC (default is 1.0)
		    --legendlist=L1,L2,..    - cycle through the list of legends specified by LN
		    --tofile=FILENAME        - write figure to file FILENAME instead of displaying on the screen
		    --title=TITLE            - use TITLE as the overall title of the graph
		    --separate               - use a separate subplot for each timecourse
		    --separatelinked         - use a separate subplot for each timecourse, but use a common y scaling
		    --noxax                  - don't show x axis
		    --noyax                  - don't show y axis
		    --starttime=START        - start plot at START seconds
		    --endtime=END            - end plot at END seconds
		    --legendloc=LOC          - Integer from 0 to 10 inclusive specifying legend location.  Legal values are:
					       0: best, 1: upper right, 2: upper left, 3: lower left, 4: lower right,
					       5: right, 6: center left, 7: center right, 8: lower center, 9: upper center,
					       10: center.  Default is 2.
		    --debug                  - print debugging information

histnifti
--------

Description:
^^^^^^^^^^^^
	A command line tool to generate a histogram for a nifti file


Inputs:
^^^^^^^
	A nifti file

Outputs:
^^^^^^^^
	A text file containing the histogram information

None

Usage:
^^^^^^

	::

		usage: histnifti inputfile outputroot

		required arguments:
			inputfile	- the name of the input nifti file
			outputroot	- the root of the output nifti names



showhist
--------

Description:
^^^^^^^^^^^^
	Another simple command line utility that displays the histograms generated by rapidtide2.

Inputs:
^^^^^^^
	A textfile generated by rapidtide2 containing histogram information

Outputs:
^^^^^^^^
	None

Usage:
^^^^^^

	::

		usage: showhist textfilename
			plots xy histogram data in text file

		required arguments:
			textfilename	- a text file containing one timepoint per line


resamp1tc
---------

Description:
^^^^^^^^^^^^
	This takes an input text file at some sample rate and outputs a text file resampled to the specified sample rate.


Inputs:
^^^^^^^

Outputs:
^^^^^^^^

Usage:
^^^^^^

	::

		resamp1tc - resample a timeseries file

		usage: resamp1tc infilename insamplerate outputfile outsamplerate [-s]

		required arguments:
			inputfile        - the name of the input text file
			insamplerate     - the sample rate of the input file in Hz
			outputfile       - the name of the output text file
			outsamplerate    - the sample rate of the output file in Hz

		 options:
			-s               - split output data into physiological bands (LFO, respiratory, cardiac)


resamplenifti
-------------

Description:
^^^^^^^^^^^^
	This takes an input nifti file at some TR and outputs a nifti file resampled to the specified TR.


Inputs:
^^^^^^^

Outputs:
^^^^^^^^

Usage:
^^^^^^

	::

		usage: resamplenifti inputfile inputtr outputname outputtr [-a]

		required arguments:
			inputfile	- the name of the input nifti file
			inputtr		- the tr of the input file in seconds
			outputfile	- the name of the output nifti file
			outputtr	- the tr of the output file in seconds

		options:
			-a		- disable antialiasing filter (only relevant if you are downsampling in time)


tcfrom3col
------

Description:
^^^^^^^^^^^^
	A  simple command line that takes an FSL style 3 column regressor file and generates a time course (waveform) file.  FSL 3 column files are text files containing one row per "event".  Each row has three columns: start time in seconds, duration in seconds, and waveform value.  The output waveform is zero everywhere that is not covered by an "event" in the file.

Inputs:
^^^^^^^
	A three column text file

Outputs:
^^^^^^^^
	A single column text file containing the waveform

Usage:
^^^^^^

	::

		tcfrom3col - convert a 3 column fsl style regressor into a one column timecourse

		usage: tcfrom3col infile timestep numpoints outfile

		required arguments:
			infile:      a text file containing triplets of start time, duration, and value
			timestep:    the time step of the output time coures in seconds
			numpoints:   the number of output time points
			outfile:     the name of the output time course file


pixelcomp
---------

Description:
^^^^^^^^^^^^
	A program to compare voxel values in two 3D NIFTI files.
        You give pixelcomp two files, each with their own mask.
        Any voxel that has a nonzero mask in both files gets added
        to a list of xy pairs, with the value from the first file being x,
        and the value from the second file being y.  Pixelcomp then:
        1) Makes and displays a 2D histogram of all the xy values. 2) Does a linear
        fit to x and y, and outputs the coefficients (slope and offset)
        to a XXX_linfit.txt file. 3) Writes all the xy pairs to a tab
        separated text file, and 4) Makes a Bland-Altman plot of x vs y

Inputs:
^^^^^^^
	Two 3D NIFTI image files, the accompanying mask files, and the root name for the output files.

Outputs:
^^^^^^^^
	None

Usage:
^^^^^^

	::

		showtc - plots the data in text files

		usage: showtc texfilename[:col1,col2...,coln] [textfilename]... [--nolegend] [--pspec] [--phase] [--samplerate=Fs] [--sampletime=Ts]

		required arguments:
		    textfilename	- a text file containing whitespace separated timecourses, one timepoint per line
				       A list of comma separated numbers following the filename and preceded by a colon is used to select columns to plot

		optional arguments:
		    --nolegend               - turn off legend label
		    --pspec                  - show the power spectra magnitudes of the input data instead of the timecourses
		    --phase                  - show the power spectra phases of the input data instead of the timecourses
		    --transpose              - swap rows and columns in the input files
		    --waterfall              - plot multiple timecourses as a waterfall
		    --voffset=VOFFSET        - plot multiple timecourses as with VOFFSET between them (use negative VOFFSET to set automatically)
		    --samplerate=Fs          - the sample rate of the input data is Fs Hz (default is 1Hz)
		    --sampletime=Ts          - the sample time (1/samplerate) of the input data is Ts seconds (default is 1s)
		    --colorlist=C1,C2,..     - cycle through the list of colors specified by CN
		    --linewidth=LW           - set linewidth to LW points (default is 1)
		    --fontscalefac=FAC       - scale all font sizes by FAC (default is 1.0)
		    --legendlist=L1,L2,..    - cycle through the list of legends specified by LN
		    --tofile=FILENAME        - write figure to file FILENAME instead of displaying on the screen
		    --title=TITLE            - use TITLE as the overall title of the graph
		    --separate               - use a separate subplot for each timecourse
		    --separatelinked         - use a separate subplot for each timecourse, but use a common y scaling
		    --noxax                  - don't show x axis
		    --noyax                  - don't show y axis
		    --starttime=START        - start plot at START seconds
		    --endtime=END            - end plot at END seconds
		    --legendloc=LOC          - Integer from 0 to 10 inclusive specifying legend location.  Legal values are:
					       0: best, 1: upper right, 2: upper left, 3: lower left, 4: lower right,
					       5: right, 6: center left, 7: center right, 8: lower center, 9: upper center,
					       10: center.  Default is 2.
		    --debug                  - print debugging information

glmfilt
---------

Description:
^^^^^^^^^^^^
	Uses a GLM filter to remove timecourses (1D text files or 4D NIFTI files) from 4D NIFTI files.


Inputs:
^^^^^^^

Outputs:
^^^^^^^^

Usage:
^^^^^^

	::

		usage: glmfilt datafile numskip outputroot evfile [evfile_2...evfile_n]
		    Fits and removes the effect of voxel specific and/or global regressors

ccorrica
---------

Description:
^^^^^^^^^^^^
	Find temporal crosscorrelations between all the columns in a text file (for example the timecourse files output by MELODIC.)


Inputs:
^^^^^^^

Outputs:
^^^^^^^^

Usage:
^^^^^^

	::

		ccorrica - find temporal crosscorrelations between ICA components

			usage: ccorrica timecoursefile TR
				timcoursefile:	text file containing multiple timeseries, one per column, whitespace separated
				TR:		the sample period of the timecourse, in seconds



showstxcorr
---------

Description:
^^^^^^^^^^^^
	Calculate and display the short term crosscorrelation between two timeseries (useful for dynamic correlation).


Inputs:
^^^^^^^

Outputs:
^^^^^^^^

Usage:
^^^^^^

	::

		showstxcorr - calculate and display the short term crosscorrelation between two timeseries

		usage: showstxcorr -i timecoursefile1 [-i timecoursefile2] --samplefreq=FREQ -o outputfile [-l LABEL] [-s STARTTIME] [-D DURATION] [-d] [-F LOWERFREQ,UPPERFREQ[,LOWERSTOP,UPPERSTOP]] [-V] [-L] [-R] [-C] [--nodetrend] [-nowindow] [-f] [--phat] [--liang] [--eckart] [-z FILENAME]

		required arguments:
		    -i, --infile= timcoursefile1     - text file containing one or more timeseries
		    [-i, --infile= timcoursefile2]   - text file containing a timeseries
						       NB: if one timecourse file is specified, each column
						       is considered a timecourse, and there must be at least
						       2 columns in the file.  If two filenames are given, each
						       file must have only one column of data.

		    -o, --outfile=OUTNAME:           - the root name of the output files

		    --samplefreq=FREQ                - sample frequency of all timecourses is FREQ
			   or
		    --sampletime=TSTEP               - time step of all timecourses is TSTEP
						       NB: --samplefreq and --sampletime are two ways to specify
						       the same thing.

		optional arguments:
		    --nodetrend   - do not detrend the data before correlation
		    --nowindow    - do not prewindow data before corrlation
		    --phat        - perform phase alignment transform (PHAT) rather than
				    standard crosscorrelation
		    --liang       - perform phase alignment transform with Liang weighting function rather than
				    standard crosscorrelation
		    --eckart      - perform phase alignment transform with Eckart weighting function rather than
				    standard crosscorrelation
		    -s STARTTIME  - time of first datapoint to use in seconds in the first file
		    -D DURATION   - amount of data to use in seconds
		    -d            - turns off display of graph
		    -F            - filter data and regressors from LOWERFREQ to UPPERFREQ.
				    LOWERSTOP and UPPERSTOP can be specified, or will be calculated automatically
		    -V            - filter data and regressors to VLF band
		    -L            - filter data and regressors to LFO band
		    -R            - filter data and regressors to respiratory band
		    -C            - filter data and regressors to cardiac band
		    -W WINDOWLEN  - use a window length of WINDOWLEN seconds (default is 50.0s)
		    -S STEPSIZE   - timestep between subsequent measurements (default is 25.0s).  Will be rounded to the nearest sample time
		    -f            - negate second regressor


tidepool
--------

Description:
^^^^^^^^^^^^
	This is a very experimental tool for displaying all of the various maps generated by rapidtide2 in one place, overlayed on an anatomic image.  This makes it a bit easier to see how all the maps are related to one another.  To use it, launch tidepool from the command line, and then select a lag time map - tidpool will figure out the root name and pull in all of the other associated maps.  Works in native or standard space.


Inputs:
^^^^^^^

Outputs:
^^^^^^^^

Usage:
^^^^^^

	::

		usage: tidepool [-h] [-o OFFSETTIME] [-r] [-n] [-t TRVAL] [-d DATAFILEROOT]
					[-a ANATNAME] [-m GEOMASKNAME]

		A program to display the results of a time delay analysis

		optional arguments:
		  -h, --help       show this help message and exit
		  -o OFFSETTIME    Set lag offset
		  -r               enable risetime display
		  -n               enable movie mode
		  -t TRVAL         Set correlation TR
		  -d DATAFILEROOT  Use this dataset (skip initial selection step)
		  -a ANATNAME      Set anatomic mask image
		  -m GEOMASKNAME   Set geometric mask image


tide_funcs.py
-------------

Description:
^^^^^^^^^^^^
	This is the library of the various helper routines that are used by pretty much every program in here for correlation, resampling, filtering, normalization, significance estimation, file I/O, etc.


Inputs:
^^^^^^^

Outputs:
^^^^^^^^

Usage:
^^^^^^

::


OrthoImageItem.py
-----------------

Description:
^^^^^^^^^^^^
	This is a class that implements the orthographic projection module that is used to display all of the maps in tidepool. It uses pyqtgraph to do all the heavy lifting.  None of the built-ins in pyqtgraph did exactly what I wanted in terms of allowing 3D selection, overlays and the like, so I cobbled this together.  It may be generally useful to anybody wanting to display functional data.

Inputs:
^^^^^^^

Outputs:
^^^^^^^^

Usage:
^^^^^^

::<|MERGE_RESOLUTION|>--- conflicted
+++ resolved
@@ -144,13 +144,6 @@
 
 The following output files are produced, assuming XXX is the (BIDS compliant) prefix:
 
-<<<<<<< HEAD
-Always present
-==============
-
-
-=======
->>>>>>> a20dc258
 Name | Extension(s) | Meaning | When present
 ---- | ------------ | ------- | ------------
 XXX_maxtime_map | (.nii.gz, .json) | Time of offset of the maximum of the similarity function | Always
