# Start from the fredericklab base container
<<<<<<< HEAD
FROM fredericklab/basecontainer:v0.0.9

# Installing precomputed python packages
RUN pip install \
=======
FROM fredericklab/basecontainer:latest

# Installing precomputed python packages
RUN mamba install -y \
>>>>>>> 3217152e
                 statsmodels \
                 scikit-image \
                 scikit-learn \
                 pandas \
<<<<<<< HEAD
                 nilearn \
                 nibabel \
                 h5py \
                 keras \
                 tensorflow \
                 pyqtgraph \
                 pyqt5 \
                 versioneer \
                 numba \
                 tqdm \
                 pyfftw
#RUN mamba install -y "pyfftw=0.13.0=py39h51d1ae8_0"; true
#RUN mamba install -y statsmodels \
#                     scikit-image \
#                     scikit-learn \
#                     pandas \
#                     nilearn
#RUN mamba install -y nibabel \
#                     h5py
#RUN mamba install -y keras \
#                     tensorflow
#RUN mamba install -y pyqtgraph \
#                     versioneer \
#                     numba
#RUN mamba install -y "pyfftw=0.13.0=py39h51d1ae8_0"; true
#RUN chmod -R a+rX /usr/local/miniconda 
#RUN chmod +x /usr/local/miniconda/bin/* 
#RUN mamba update requests 
#RUN conda-build purge-all
#RUN mamba clean -y --all
#RUN df -h
=======
                 numba
RUN mamba install -y \
                 nilearn \
                 nibabel \
                 h5py
RUN mamba install -y \
                 pyqtgraph
RUN mamba install -y \
                 versioneer \
                 tqdm
RUN pip install \
                 keras \
                 tensorflow
RUN pip install \
                 pyfftw
>>>>>>> 3217152e


# Create a shared $HOME directory
RUN useradd -m -s /bin/bash -G users rapidtide
WORKDIR /home/rapidtide
ENV HOME="/home/rapidtide"


# Installing rapidtide
COPY . /src/rapidtide
RUN cd /src/rapidtide && \
    python3 setup.py install && \
    rm -rf /src/rapidtide/build /src/rapidtide/dist


ENV IS_DOCKER_8395080871=1
RUN apt-get install -y --reinstall libxcb-xinerama0
RUN apt-get clean && rm -rf /var/lib/apt/lists/* /tmp/* /var/tmp/* /root/.cache


RUN ldconfig
WORKDIR /tmp/
<<<<<<< HEAD
ENTRYPOINT ["/usr/local/bin/rapidtide_dispatcher"]

# set a non-root user
#USER rapidtide
=======
RUN ln -s /src/rapidtide/cloud /
ENTRYPOINT ["/cloud/mount-and-run"]
>>>>>>> 3217152e

ARG VERSION
ARG BUILD_DATE
ARG VCS_REF

RUN echo $VERSION
RUN echo $BUILD_DATE
RUN echo $VCS_REF

LABEL org.label-schema.build-date=$BUILD_DATE \
      org.label-schema.name="rapidtide" \
      org.label-schema.description="rapidtide - a set of tools for delay processing" \
      org.label-schema.url="http://nirs-fmri.net" \
      org.label-schema.vcs-ref=$VCS_REF \
      org.label-schema.vcs-url="https://github.com/bbfrederick/rapidtide" \
      org.label-schema.version=$VERSION<|MERGE_RESOLUTION|>--- conflicted
+++ resolved
@@ -1,20 +1,13 @@
 # Start from the fredericklab base container
-<<<<<<< HEAD
 FROM fredericklab/basecontainer:v0.0.9
 
 # Installing precomputed python packages
 RUN pip install \
-=======
-FROM fredericklab/basecontainer:latest
 
-# Installing precomputed python packages
-RUN mamba install -y \
->>>>>>> 3217152e
                  statsmodels \
                  scikit-image \
                  scikit-learn \
                  pandas \
-<<<<<<< HEAD
                  nilearn \
                  nibabel \
                  h5py \
@@ -46,23 +39,6 @@
 #RUN conda-build purge-all
 #RUN mamba clean -y --all
 #RUN df -h
-=======
-                 numba
-RUN mamba install -y \
-                 nilearn \
-                 nibabel \
-                 h5py
-RUN mamba install -y \
-                 pyqtgraph
-RUN mamba install -y \
-                 versioneer \
-                 tqdm
-RUN pip install \
-                 keras \
-                 tensorflow
-RUN pip install \
-                 pyfftw
->>>>>>> 3217152e
 
 
 # Create a shared $HOME directory
@@ -85,15 +61,8 @@
 
 RUN ldconfig
 WORKDIR /tmp/
-<<<<<<< HEAD
-ENTRYPOINT ["/usr/local/bin/rapidtide_dispatcher"]
-
-# set a non-root user
-#USER rapidtide
-=======
 RUN ln -s /src/rapidtide/cloud /
 ENTRYPOINT ["/cloud/mount-and-run"]
->>>>>>> 3217152e
 
 ARG VERSION
 ARG BUILD_DATE
