--- conflicted
+++ resolved
@@ -29,10 +29,6 @@
 
 addtidepool = True
 
-<<<<<<< HEAD
-modules_list = ['rapidtide/tide_funcs', 'rapidtide/io_funcs',
-                'rapidtide/filter_funcs']
-=======
 modules_list= ['rapidtide/miscmath',
                 'rapidtide/correlate',
                 'rapidtide/filter',
@@ -42,7 +38,6 @@
                 'rapidtide/stats',
                 'rapidtide/util']
 
->>>>>>> b78bef0b
 if addtidepool:
     modules_list.append('rapidtide/tidepoolTemplate_qt4')
     modules_list.append('rapidtide/tidepoolTemplate_qt5')
