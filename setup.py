#!/bin/env python
"""A setuptools based setup module.
See:
https://packaging.python.org/en/latest/distributing.html
https://github.com/pypa/sampleproject
"""

# To use a consistent encoding
from codecs import open
from os import path

# Always prefer setuptools over distutils
from setuptools import Extension, find_namespace_packages, find_packages, setup

import versioneer

here = path.abspath(path.dirname(__file__))

# Get the long description from the README file
with open(path.join(here, "README.rst"), encoding="utf-8") as f:
    long_description = f.read()

# Write version number out to VERSION file
version = versioneer.get_version()
try:
    with open(path.join(here, "VERSION"), "w", encoding="utf-8") as f:
        f.write(version)
except PermissionError:
    print("can't write to VERSION file - moving on")


modules_list = [
    "rapidtide/OrthoImageItem",
    "rapidtide/calccoherence",
    "rapidtide/calcnullsimfunc",
    "rapidtide/calcsimfunc",
    "rapidtide/correlate",
    "rapidtide/dlfilter",
    "rapidtide/externaltools",
    "rapidtide/filter",
    "rapidtide/fit",
    "rapidtide/glmpass",
    "rapidtide/happy_supportfuncs",
    "rapidtide/helper_classes",
    "rapidtide/io",
    "rapidtide/makelaggedtcs",
    "rapidtide/maskutil",
    "rapidtide/miscmath",
    "rapidtide/multiproc",
    "rapidtide/patchmatch",
    "rapidtide/peakeval",
<<<<<<< HEAD
    "rapidtide/refine",
    "rapidtide/refinedelay",
=======
>>>>>>> ba2c98c8
    "rapidtide/refineregressor",
    "rapidtide/resample",
    "rapidtide/simfuncfit",
    "rapidtide/stats",
    "rapidtide/util",
    "rapidtide/wiener",
    "rapidtide/_version",
    "rapidtide/workflows/adjustoffset",
    "rapidtide/workflows/aligntcs",
    "rapidtide/workflows/applydlfilter",
    "rapidtide/workflows/atlasaverage",
    "rapidtide/workflows/atlastool",
    "rapidtide/workflows/calcicc",
    "rapidtide/workflows/calctexticc",
    "rapidtide/workflows/calcttest",
    "rapidtide/workflows/ccorrica",
    "rapidtide/workflows/diffrois",
    "rapidtide/workflows/endtidalproc",
    "rapidtide/workflows/fdica",
    "rapidtide/workflows/filtnifti",
    "rapidtide/workflows/filttc",
    "rapidtide/workflows/fingerprint",
    "rapidtide/workflows/fixtr",
    "rapidtide/workflows/glmfilt",
    "rapidtide/workflows/glmfrommaps",
    "rapidtide/workflows/gmscalc",
    "rapidtide/workflows/happy",
    "rapidtide/workflows/happy2std",
    "rapidtide/workflows/happy_parser",
    "rapidtide/workflows/histnifti",
    "rapidtide/workflows/histtc",
    "rapidtide/workflows/localflow",
    "rapidtide/workflows/mergequality",
    "rapidtide/workflows/niftidecomp",
    "rapidtide/workflows/niftistats",
    "rapidtide/workflows/pairwisemergenifti",
    "rapidtide/workflows/pairproc",
    "rapidtide/workflows/parser_funcs",
    "rapidtide/workflows/physioproc",
    "rapidtide/workflows/pixelcomp",
    "rapidtide/workflows/polyfitim",
    "rapidtide/workflows/proj2flow",
    "rapidtide/workflows/rankimage",
    "rapidtide/workflows/rapidtide",
    "rapidtide/workflows/rapidtide2std",
    "rapidtide/workflows/rapidtide_parser",
    "rapidtide/workflows/resampletc",
    "rapidtide/workflows/resamplenifti",
    "rapidtide/workflows/retroglm",
    "rapidtide/workflows/retrolagtcs",
    "rapidtide/workflows/roisummarize",
    "rapidtide/workflows/showarbcorr",
    "rapidtide/workflows/showhist",
    "rapidtide/workflows/showstxcorr",
    "rapidtide/workflows/showtc",
    "rapidtide/workflows/showxcorrx",
    "rapidtide/workflows/showxy",
    "rapidtide/workflows/simdata",
    "rapidtide/workflows/tcfrom2col",
    "rapidtide/workflows/tcfrom3col",
    "rapidtide/workflows/threeD",
    "rapidtide/workflows/tidepool",
    "rapidtide/workflows/utils",
    "rapidtide/workflows/variabilityizer",
    "rapidtide/tidepoolTemplate",
    "rapidtide/tidepoolTemplate_alt",
    "rapidtide/tidepoolTemplate_qt6",
    "rapidtide/tidepoolTemplate_alt_qt6",
]


script_list = [
    "rapidtide/scripts/adjustoffset",
    "rapidtide/scripts/aligntcs",
    "rapidtide/scripts/applydlfilter",
    "rapidtide/scripts/atlasaverage",
    "rapidtide/scripts/atlastool",
    "rapidtide/scripts/calcicc",
    "rapidtide/scripts/calctexticc",
    "rapidtide/scripts/calcttest",
    "rapidtide/scripts/ccorrica",
    "rapidtide/scripts/diffrois",
    "rapidtide/scripts/endtidalproc",
    "rapidtide/scripts/fdica",
    "rapidtide/scripts/filtnifti",
    "rapidtide/scripts/filttc",
    "rapidtide/scripts/fingerprint",
    "rapidtide/scripts/fixtr",
    "rapidtide/scripts/glmfilt",
    "rapidtide/scripts/gmscalc",
    "rapidtide/scripts/happy",
    "rapidtide/scripts/happy2std",
    "rapidtide/scripts/happywarp",
    "rapidtide/scripts/histnifti",
    "rapidtide/scripts/histtc",
    "rapidtide/scripts/localflow",
    "rapidtide/scripts/mergequality",
    "rapidtide/scripts/pairproc",
    "rapidtide/scripts/pairwisemergenifti",
    "rapidtide/scripts/physiofreq",
    "rapidtide/scripts/pixelcomp",
    "rapidtide/scripts/plethquality",
    "rapidtide/scripts/polyfitim",
    "rapidtide/scripts/proj2flow",
    "rapidtide/scripts/rankimage",
    "rapidtide/scripts/rapidtide",
    "rapidtide/scripts/rapidtide2std",
    "rapidtide/scripts/resampletc",
    "rapidtide/scripts/resamplenifti",
    "rapidtide/scripts/retroglm",
    "rapidtide/scripts/retrolagtcs",
    "rapidtide/scripts/roisummarize",
    "rapidtide/scripts/runqualitycheck",
    "rapidtide/scripts/showarbcorr",
    "rapidtide/scripts/showhist",
    "rapidtide/scripts/showstxcorr",
    "rapidtide/scripts/showtc",
    "rapidtide/scripts/showxcorr_legacy",
    "rapidtide/scripts/showxcorrx",
    "rapidtide/scripts/showxy",
    "rapidtide/scripts/simdata",
    "rapidtide/scripts/spatialdecomp",
    "rapidtide/scripts/spatialfit",
    "rapidtide/scripts/spatialmi",
    "rapidtide/scripts/spectrogram",
    "rapidtide/scripts/stupidramtricks",
    "rapidtide/scripts/synthASL",
    "rapidtide/scripts/tcfrom2col",
    "rapidtide/scripts/tcfrom3col",
    "rapidtide/scripts/temporaldecomp",
    "rapidtide/scripts/threeD",
    "rapidtide/scripts/tidepool",
    "rapidtide/scripts/variabilityizer",
]


setup(
    name="rapidtide",
    # Versions should comply with PEP440.  For a discussion on single-sourcing
    # the version across setup.py and the project code, see
    # https://packaging.python.org/en/latest/single_source_version.html
    version=versioneer.get_version(),
    cmdclass=versioneer.get_cmdclass(),
    description="Tools for performing correlation analysis on fMRI data.",
    long_description=long_description,
    # The project's main homepage.
    url="https://github.com/bbfrederick/rapidtide",
    # Author details
    author="Blaise Frederick",
    author_email="bbfrederick@mclean.harvard.edu",
    # Choose your license
    license="Apache Software License",
    # See https://pypi.python.org/pypi?%3Aaction=list_classifiers
    classifiers=[
        # How mature is this project? Common values are
        #   3 - Alpha
        #   4 - Beta
        #   5 - Production/Stable
        "Development Status :: 5 - Production/Stable",
        # Indicate who your project is intended for
        "Intended Audience :: Science/Research",
        "Topic :: Scientific/Engineering :: Medical Science Apps.",
        # Pick your license as you wish (should match "license" above)
        "License :: OSI Approved :: Apache Software License",
        # Specify the Python versions you support here. In particular, ensure
        # that you indicate whether you support Python 2, Python 3 or both.
        "Programming Language :: Python :: 3",
        "Programming Language :: Python :: 3.9",
        "Programming Language :: Python :: 3.10",
        "Programming Language :: Python :: 3.11",
        "Programming Language :: Python :: 3.12",
    ],
    # What does your project relate to?
    keywords=["fMRI", "correlation", "RIPTiDe", "noise"],
    # You can just specify the packages manually here if your project is
    # simple. Or you can use find_packages().
    packages=find_namespace_packages(
        exclude=[
            "contrib",
            "docs",
            "rapidtide/data/examples/dst",
            "rapidtide/data/examples/extrasrc",
        ]
    ),
    # Alternatively, if you want to distribute just a my_module.py, uncomment
    # this:
    #   py_modules=["my_module"],
    py_modules=modules_list,
    # List run-time dependencies here.  These will be installed by pip when
    # your project is installed. For an analysis of "install_requires" vs pip's
    # requirements files see:
    # https://packaging.python.org/en/latest/requirements.html
    install_requires=[
        "numpy",
        "scipy",
        "pandas",
        "pyarrow",
        "scikit-image",
        "scikit-learn",
        "nibabel",
        "nilearn",
        "matplotlib>=3.3.0",
        "pyqtgraph>=0.13.4",
        "pyqt",
        "pyqt5-sip",
        "requests",
        "statsmodels",
        "pywavelets",
        "tomlkit",
        "tensorflow>=2.10.0",
        "tf-keras",
        "tqdm",
    ],
    # List additional groups of dependencies here (e.g. development
    # dependencies). You can install these using the following syntax,
    # for example:
    # $ pip install -e .[dev,test]
    extras_require={
        "doc": [
            "sphinx>=1.8.0",
            "sphinx_rtd_theme",
            "sphinx-argparse",
            "sphinx-gallery",
            "myst-parser",
            "numpydoc",
            "sphinxcontrib-bibtex",
        ],
        "tests": [
            "codecov",
            "coverage",
            "coveralls",
            "flake8-black",
            "pytest",
            "pytest-cov",
        ],
    },
    # If there are data files included in your packages that need to be
    # installed, specify them here.  If using Python 2.6 or less, then these
    # have to be included in MANIFEST.in as well.
    include_package_data=True,
    zip_safe=False,
    package_data={
        "examples": [
            "data/examples/src/test*",
            "data/examples/src/installtestdata",
        ],
        "reference": [
            "data/reference/JHU-ArterialTerritoriesNoVent-LVL*.xml",
            "data/reference/JHU-ArterialTerritoriesNoVent-LVL*regions.txt",
            "data/reference/JHU-ArterialTerritoriesNoVent-LVL*2mm.nii.gz",
            "data/reference/ASPECTS*",
            "data/reference/ATT*",
            "data/reference/HCP1200*",
            "data/reference/MNI152*",
            "data/reference/slicetimes/*",
        ],
        "models": [
            "data/models/*",
        ],
        "testdata": [
            "tests/testdata/*.txt",
        ],
        "tmpdata": [
            "tests/tmp/.placeholder.txt",
        ],
    },
    # additional_packagedata={
    #    "testtargets": [
    #        "tests/testtargets/*.txt",
    #        "tests/testtargets/*.nii.gz",
    #    ],
    # },
    # To provide executable scripts, use entry points in preference to the
    # "scripts" keyword. Entry points provide cross-platform support and allow
    # pip to create the appropriate form of executable for the target platform.
    scripts=script_list,
)<|MERGE_RESOLUTION|>--- conflicted
+++ resolved
@@ -49,11 +49,7 @@
     "rapidtide/multiproc",
     "rapidtide/patchmatch",
     "rapidtide/peakeval",
-<<<<<<< HEAD
-    "rapidtide/refine",
     "rapidtide/refinedelay",
-=======
->>>>>>> ba2c98c8
     "rapidtide/refineregressor",
     "rapidtide/resample",
     "rapidtide/simfuncfit",
