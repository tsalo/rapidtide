#!/bin/bash

rapidtide \
    --spatialfilt -1 \
    --nprocs -1 \
    --searchrange -5 20 \
    --simcalcrange 50 -1 \
    --outputlevel max \
    --acfix \
    sub-RAPIDTIDETEST.nii.gz \
<<<<<<< HEAD
    ../dst/sub-RAPIDTIDETEST_dataclass
=======
    ../dst/sub-RAPIDTIDETEST_main
>>>>>>> 3e0f6e28
<|MERGE_RESOLUTION|>--- conflicted
+++ resolved
@@ -8,8 +8,5 @@
     --outputlevel max \
     --acfix \
     sub-RAPIDTIDETEST.nii.gz \
-<<<<<<< HEAD
-    ../dst/sub-RAPIDTIDETEST_dataclass
-=======
     ../dst/sub-RAPIDTIDETEST_main
->>>>>>> 3e0f6e28
+    