#!/usr/bin/env python
# -*- coding: latin-1 -*-
#
#   Copyright 2016-2021 Blaise Frederick
#
#   Licensed under the Apache License, Version 2.0 (the "License");
#   you may not use this file except in compliance with the License.
#   You may obtain a copy of the License at
#
#       http://www.apache.org/licenses/LICENSE-2.0
#
#   Unless required by applicable law or agreed to in writing, software
#   distributed under the License is distributed on an "AS IS" BASIS,
#   WITHOUT WARRANTIES OR CONDITIONS OF ANY KIND, either express or implied.
#   See the License for the specific language governing permissions and
#   limitations under the License.
#
#
import bisect
import copy
import gc
import logging
import multiprocessing as mp
import os
import platform
import warnings

import numpy as np
from matplotlib.pyplot import figure, plot, show
from nilearn import masking
from scipy import ndimage
from sklearn.decomposition import PCA

import rapidtide.calccoherence as tide_calccoherence
import rapidtide.calcnullsimfunc as tide_nullsimfunc
import rapidtide.calcsimfunc as tide_calcsimfunc
import rapidtide.correlate as tide_corr
import rapidtide.filter as tide_filt
import rapidtide.fit as tide_fit
import rapidtide.glmpass as tide_glmpass
import rapidtide.helper_classes as tide_classes
import rapidtide.io as tide_io
import rapidtide.miscmath as tide_math
import rapidtide.multiproc as tide_multiproc
import rapidtide.peakeval as tide_peakeval
import rapidtide.refine as tide_refine
import rapidtide.resample as tide_resample
import rapidtide.simfuncfit as tide_simfuncfit
import rapidtide.stats as tide_stats
import rapidtide.util as tide_util
import rapidtide.wiener as tide_wiener
from rapidtide.tests.utils import mse

from .utils import setup_logger

try:
    import mkl

    mklexists = True
except ImportError:
    mklexists = False

try:
    from memory_profiler import profile

    memprofilerexists = True
except ImportError:
    memprofilerexists = False

LGR = logging.getLogger(__name__)
TimingLGR = logging.getLogger("TIMING")


def conditionalprofile():
    def resdec(f):
        if memprofilerexists:
            return profile(f)
        return f

    return resdec


@conditionalprofile()
def memcheckpoint(message):
    print(message)


def maketmask(filename, timeaxis, maskvector, debug=False):
    inputdata = tide_io.readvecs(filename)
    theshape = np.shape(inputdata)
    if theshape[0] == 1:
        # this is simply a vector, one per TR.  If the value is nonzero, include the point, otherwise don't
        if theshape[1] == len(timeaxis):
            maskvector = np.where(inputdata[0, :] > 0.0, 1.0, 0.0)
        else:
            raise ValueError("tmask length does not match fmri data")
    else:
        maskvector *= 0.0
        for idx in range(0, theshape[1]):
            starttime = inputdata[0, idx]
            endtime = starttime + inputdata[1, idx]
            startindex = np.max((bisect.bisect_left(timeaxis, starttime), 0))
            endindex = np.min((bisect.bisect_right(timeaxis, endtime), len(maskvector) - 1))
            maskvector[startindex:endindex] = 1.0
            LGR.info(f"{starttime}, {startindex}, {endtime}, {endindex}")
    if debug:
        fig = figure()
        ax = fig.add_subplot(111)
        ax.set_title("temporal mask vector")
        plot(timeaxis, maskvector)
        show()
    return maskvector


def numpy2shared(inarray, thetype):
    thesize = inarray.size
    theshape = inarray.shape
    if thetype == np.float64:
        inarray_shared = mp.RawArray("d", inarray.reshape(thesize))
    else:
        inarray_shared = mp.RawArray("f", inarray.reshape(thesize))
    inarray = np.frombuffer(inarray_shared, dtype=thetype, count=thesize)
    inarray.shape = theshape
    return inarray


def allocshared(theshape, thetype):
    thesize = int(1)
    if not isinstance(theshape, (list, tuple)):
        thesize = theshape
    else:
        for element in theshape:
            thesize *= int(element)
    if thetype == np.float64:
        outarray_shared = mp.RawArray("d", thesize)
    else:
        outarray_shared = mp.RawArray("f", thesize)
    outarray = np.frombuffer(outarray_shared, dtype=thetype, count=thesize)
    outarray.shape = theshape
    return outarray, outarray_shared, theshape


def readamask(maskfilename, nim_hdr, xsize, istext=False, valslist=None, maskname="the"):
    LGR.verbose(f"readamask called with filename: {maskfilename} vals: {valslist}")
    if istext:
        maskarray = tide_io.readvecs(maskfilename).astype("int16")
        theshape = np.shape(maskarray)
        theincludexsize = theshape[0]
        if not theincludexsize == xsize:
            raise ValueError(f"Dimensions of {maskname} mask do not match the fmri data - exiting")
    else:
        themask, maskarray, mask_hdr, maskdims, masksizes = tide_io.readfromnifti(maskfilename)
        maskarray = np.round(maskarray, 0).astype("int16")
        if not tide_io.checkspacematch(mask_hdr, nim_hdr):
            raise ValueError(f"Dimensions of {maskname} mask do not match the fmri data - exiting")

    if valslist is not None:
        tempmask = (0 * maskarray).astype("int16")
        for theval in valslist:
            LGR.verbose(f"looking for voxels matching {theval}")
            tempmask[np.where(np.fabs(maskarray - theval) < 0.1)] += 1
        maskarray = np.where(tempmask > 0, 1, 0)
    return maskarray


def getglobalsignal(indata, optiondict, includemask=None, excludemask=None, pcacomponents=0.8):
    # Start with all voxels
    themask = indata[:, 0] * 0 + 1

    # modify the mask if needed
    if includemask is not None:
        themask = themask * includemask
    if excludemask is not None:
        themask = themask * (1 - excludemask)

    # combine all the voxels using one of the three methods
    global rt_floatset, rt_floattype
    globalmean = rt_floatset(indata[0, :])
    thesize = np.shape(themask)
    numvoxelsused = int(np.sum(np.where(themask > 0.0, 1, 0)))
    selectedvoxels = indata[np.where(themask > 0.0), :][0]
    LGR.info(f"constructing global mean signal using {optiondict['globalsignalmethod']}")
    if optiondict["globalsignalmethod"] == "sum":
        globalmean = np.sum(selectedvoxels, axis=0)
    elif optiondict["globalsignalmethod"] == "meanscale":
        themean = np.mean(indata, axis=1)
        for vox in range(0, thesize[0]):
            if themask[vox] > 0.0:
                if themean[vox] != 0.0:
                    globalmean += indata[vox, :] / themean[vox] - 1.0
    else:
        try:
            thefit = PCA(n_components=pcacomponents).fit(selectedvoxels)
        except ValueError:
            if pcacomponents == "mle":
                LGR.warning("mle estimation failed - falling back to pcacomponents=0.8")
                thefit = PCA(n_components=0.8).fit(selectedvoxels)
            else:
                raise ValueError("unhandled math exception in PCA refinement - exiting")

        varex = 100.0 * np.cumsum(thefit.explained_variance_ratio_)[len(thefit.components_) - 1]
        LGR.info(
            f"Using {len(thefit.components_)} components, accounting for "
            f"{varex:.2f}% of the variance"
        )
    LGR.info(f"used {numvoxelsused} voxels to calculate global mean signal")
    return tide_math.stdnormalize(globalmean), themask


def addmemprofiling(thefunc, memprofile, themessage):
    if memprofile:
        return profile(thefunc, precision=2)
    else:
        tide_util.logmem(themessage)
        return thefunc


def checkforzeromean(thedataset):
    themean = np.mean(thedataset, axis=1)
    thestd = np.std(thedataset, axis=1)
    if np.mean(thestd) > np.mean(themean):
        return True
    else:
        return False


def echocancel(thetimecourse, echooffset, thetimestep, outputname, padtimepoints):
    tide_io.writebidstsv(
        outputname + "_desc-echocancellation_timeseries",
        thetimecourse,
        1.0 / thetimestep,
        columns=["original"],
        append=False,
    )
    shifttr = echooffset / thetimestep  # lagtime is in seconds
    echotc, dummy, dummy, dummy = tide_resample.timeshift(thetimecourse, shifttr, padtimepoints)
    echotc[0 : int(np.ceil(shifttr))] = 0.0
    echofit, echoR = tide_fit.mlregress(echotc, thetimecourse)
    fitcoeff = echofit[0, 1]
    outputtimecourse = thetimecourse - fitcoeff * echotc
    tide_io.writebidstsv(
        outputname + "_desc-echocancellation_timeseries",
        echotc,
        1.0 / thetimestep,
        columns=["echo"],
        append=True,
    )
    tide_io.writebidstsv(
        outputname + "_desc-echocancellation_timeseries",
        outputtimecourse,
        1.0 / thetimestep,
        columns=["filtered"],
        append=True,
    )
    return outputtimecourse, echofit, echoR


def rapidtide_main(argparsingfunc):
    optiondict, theprefilter = argparsingfunc()

    optiondict["nodename"] = platform.node()

    fmrifilename = optiondict["in_file"]
    outputname = optiondict["outputname"]
    filename = optiondict["regressorfile"]

    # Set up loggers for workflow
    setup_logger(
        logger_filename=f"{outputname}_log.txt",
        timing_filename=f"{outputname}_runtimings.tsv",
        memory_filename=f"{outputname}_memusage.tsv",
        verbose=optiondict["verbose"],
        debug=optiondict["debug"],
    )
    TimingLGR.info("Start")

    # construct the BIDS base dictionary
    outputpath = os.path.dirname(optiondict["outputname"])
    rawsources = [os.path.relpath(optiondict["in_file"], start=outputpath)]
    if optiondict["regressorfile"] is not None:
        rawsources.append(os.path.relpath(optiondict["regressorfile"], start=outputpath))
    bidsbasedict = {
        "RawSources": rawsources,
        "Units": "arbitrary",
        "CommandLineArgs": optiondict["commandlineargs"],
    }

    TimingLGR.info("Argument parsing done")

    # don't use shared memory if there is only one process
    if (optiondict["nprocs"] == 1) and not optiondict["alwaysmultiproc"]:
        optiondict["sharedmem"] = False
        LGR.info("running single process - disabled shared memory use")

    # disable numba now if we're going to do it (before any jits)
    if optiondict["nonumba"]:
        tide_util.disablenumba()

    # set the internal precision
    global rt_floatset, rt_floattype
    if optiondict["internalprecision"] == "double":
        LGR.info("setting internal precision to double")
        rt_floattype = "float64"
        rt_floatset = np.float64
    else:
        LGR.info("setting internal precision to single")
        rt_floattype = "float32"
        rt_floatset = np.float32

    # set the output precision
    if optiondict["outputprecision"] == "double":
        LGR.info("setting output precision to double")
        rt_outfloattype = "float64"
        rt_outfloatset = np.float64
    else:
        LGR.info("setting output precision to single")
        rt_outfloattype = "float32"
        rt_outfloatset = np.float32

    # set set the number of worker processes if multiprocessing
    if optiondict["nprocs"] < 1:
        optiondict["nprocs"] = tide_multiproc.maxcpus()

    if optiondict["singleproc_getNullDist"]:
        optiondict["nprocs_getNullDist"] = 1
    else:
        optiondict["nprocs_getNullDist"] = optiondict["nprocs"]

    if optiondict["singleproc_calcsimilarity"]:
        optiondict["nprocs_calcsimilarity"] = 1
    else:
        optiondict["nprocs_calcsimilarity"] = optiondict["nprocs"]

    if optiondict["singleproc_peakeval"]:
        optiondict["nprocs_peakeval"] = 1
    else:
        optiondict["nprocs_peakeval"] = optiondict["nprocs"]

    if optiondict["singleproc_fitcorr"]:
        optiondict["nprocs_fitcorr"] = 1
    else:
        optiondict["nprocs_fitcorr"] = optiondict["nprocs"]

    if optiondict["singleproc_glm"]:
        optiondict["nprocs_glm"] = 1
    else:
        optiondict["nprocs_glm"] = optiondict["nprocs"]

    # set the number of MKL threads to use
    if mklexists:
        mkl.set_num_threads(optiondict["mklthreads"])

    # Generate MemoryLGR output file with column names
    if not optiondict["memprofile"]:
        tide_util.logmem()

    # open the fmri datafile
    tide_util.logmem("before reading in fmri data")
    if tide_io.checkiftext(fmrifilename):
        LGR.info("input file is text - all I/O will be to text files")
        optiondict["textio"] = True
        if optiondict["gausssigma"] > 0.0:
            optiondict["gausssigma"] = 0.0
            LGR.info("gaussian spatial filter disabled for text input files")
    else:
        optiondict["textio"] = False

    if optiondict["textio"]:
        nim_data = tide_io.readvecs(fmrifilename)
        theshape = np.shape(nim_data)
        xsize = theshape[0]
        ysize = 1
        numslices = 1
        fileiscifti = False
        timepoints = theshape[1]
        thesizes = [0, int(xsize), 1, 1, int(timepoints)]
        numspatiallocs = int(xsize)
    else:
        fileiscifti = tide_io.checkifcifti(fmrifilename)
        if fileiscifti:
            LGR.info("input file is CIFTI")
            (
                cifti,
                cifti_hdr,
                nim_data,
                nim_hdr,
                thedims,
                thesizes,
                dummy,
            ) = tide_io.readfromcifti(fmrifilename)
            optiondict["isgrayordinate"] = True
            timepoints = nim_data.shape[1]
            numspatiallocs = nim_data.shape[0]
            LGR.info(f"cifti file has {timepoints} timepoints, {numspatiallocs} numspatiallocs")
<<<<<<< HEAD
=======
            slicesize = numspatiallocs
>>>>>>> 31ab0bfd
        else:
            LGR.info("input file is NIFTI")
            nim, nim_data, nim_hdr, thedims, thesizes = tide_io.readfromnifti(fmrifilename)
            optiondict["isgrayordinate"] = False
            xsize, ysize, numslices, timepoints = tide_io.parseniftidims(thedims)
            numspatiallocs = int(xsize) * int(ysize) * int(numslices)
        xdim, ydim, slicethickness, tr = tide_io.parseniftisizes(thesizes)
    tide_util.logmem("after reading in fmri data")

    # correct some fields if necessary
    if fileiscifti:
        fmritr = 0.72  # this is wrong and is a hack until I can parse CIFTI XML
    else:
        if optiondict["textio"]:
            if optiondict["realtr"] <= 0.0:
                raise ValueError(
                    "for text file data input, you must use the -t option to set the timestep"
                )
        else:
            if nim_hdr.get_xyzt_units()[1] == "msec":
                fmritr = thesizes[4] / 1000.0
            else:
                fmritr = thesizes[4]
    if optiondict["realtr"] > 0.0:
        fmritr = optiondict["realtr"]

    # check to see if we need to adjust the oversample factor
    if optiondict["oversampfactor"] < 0:
        optiondict["oversampfactor"] = int(np.max([np.ceil(fmritr / 0.5), 1]))
        LGR.info(f"oversample factor set to {optiondict['oversampfactor']}")

    oversamptr = fmritr / optiondict["oversampfactor"]
    LGR.verbose(f"fmri data: {timepoints} timepoints, tr = {fmritr}, oversamptr = {oversamptr}")
    LGR.info(f"{numspatiallocs} spatial locations, {timepoints} timepoints")
    TimingLGR.info("Finish reading fmrifile")

    # if the user has specified start and stop points, limit check, then use these numbers
    validstart, validend = tide_util.startendcheck(
        timepoints, optiondict["startpoint"], optiondict["endpoint"]
    )
    if abs(optiondict["lagmin"]) > (validend - validstart + 1) * fmritr / 2.0:
        raise ValueError(
            f"magnitude of lagmin exceeds {(validend - validstart + 1) * fmritr / 2.0} - invalid"
        )

    if abs(optiondict["lagmax"]) > (validend - validstart + 1) * fmritr / 2.0:
        raise ValueError(
            f"magnitude of lagmax exceeds {(validend - validstart + 1) * fmritr / 2.0} - invalid"
        )

    # do spatial filtering if requested
    if optiondict["gausssigma"] < 0.0 and not optiondict["textio"]:
        # set gausssigma automatically
        optiondict["gausssigma"] = np.mean([xdim, ydim, slicethickness]) / 2.0
    if optiondict["gausssigma"] > 0.0:
        LGR.info(
            f"applying gaussian spatial filter to timepoints {validstart} "
            f"to {validend} with sigma={optiondict['gausssigma']}"
        )
        reportstep = 10
        for i in range(validstart, validend + 1):
            if (i % reportstep == 0 or i == validend) and optiondict["showprogressbar"]:
                tide_util.progressbar(
                    i - validstart + 1,
                    validend - validstart + 1,
                    label="Percent complete",
                )
            nim_data[:, :, :, i] = tide_filt.ssmooth(
                xdim,
                ydim,
                slicethickness,
                optiondict["gausssigma"],
                nim_data[:, :, :, i],
            )
        TimingLGR.info("End 3D smoothing")

    # reshape the data and trim to a time range, if specified.  Check for special case of no trimming to save RAM
    fmri_data = nim_data.reshape((numspatiallocs, timepoints))[:, validstart : validend + 1]
    validtimepoints = validend - validstart + 1

    # detect zero mean data
    optiondict["dataiszeromean"] = checkforzeromean(fmri_data)
    if optiondict["dataiszeromean"]:
        LGR.warning(
            "WARNING: dataset is zero mean - forcing variance masking and no refine prenormalization. "
            "Consider specifying a global mean and correlation mask."
        )
        optiondict["refineprenorm"] = "None"
        optiondict["globalmaskmethod"] = "variance"

    # read in the optional masks
    tide_util.logmem("before setting masks")
    internalglobalmeanincludemask = None
    internalglobalmeanexcludemask = None
    internalrefineincludemask = None
    internalrefineexcludemask = None

    if optiondict["globalmeanincludename"] is not None:
        LGR.info("constructing global mean include mask")
        theglobalmeanincludemask = readamask(
            optiondict["globalmeanincludename"],
            nim_hdr,
            xsize,
            istext=optiondict["textio"],
            valslist=optiondict["globalmeanincludevals"],
            maskname="global mean include",
        )
        internalglobalmeanincludemask = theglobalmeanincludemask.reshape(numspatiallocs)
        if tide_stats.getmasksize(internalglobalmeanincludemask) == 0:
            raise ValueError(
                "ERROR: there are no voxels in the global mean include mask - exiting"
            )

    if optiondict["globalmeanexcludename"] is not None:
        LGR.info("constructing global mean exclude mask")
        theglobalmeanexcludemask = readamask(
            optiondict["globalmeanexcludename"],
            nim_hdr,
            xsize,
            istext=optiondict["textio"],
            valslist=optiondict["globalmeanexcludevals"],
            maskname="global mean exclude",
        )
        internalglobalmeanexcludemask = theglobalmeanexcludemask.reshape(numspatiallocs)
        if tide_stats.getmasksize(internalglobalmeanexcludemask) == numspatiallocs:
            raise ValueError(
                "ERROR: the global mean exclude mask does not leave any voxels - exiting"
            )

    if (internalglobalmeanincludemask is not None) and (internalglobalmeanexcludemask is not None):
        if (
            tide_stats.getmasksize(
                internalglobalmeanincludemask * (1 - internalglobalmeanexcludemask)
            )
            == 0
        ):
            raise ValueError(
                "ERROR: the global mean include and exclude masks not leave any voxels between them - exiting"
            )

    if optiondict["refineincludename"] is not None:
        LGR.info("constructing refine include mask")
        therefineincludemask = readamask(
            optiondict["refineincludename"],
            nim_hdr,
            xsize,
            istext=optiondict["textio"],
            valslist=optiondict["refineincludevals"],
            maskname="refine include",
        )
        internalrefineincludemask = therefineincludemask.reshape(numspatiallocs)
        if tide_stats.getmasksize(internalrefineincludemask) == 0:
            raise ValueError("ERROR: there are no voxels in the refine include mask - exiting")

    if optiondict["refineexcludename"] is not None:
        LGR.info("constructing refine exclude mask")
        therefineexcludemask = readamask(
            optiondict["refineexcludename"],
            nim_hdr,
            xsize,
            istext=optiondict["textio"],
            valslist=optiondict["refineexcludevals"],
            maskname="refine exclude",
        )
        internalrefineexcludemask = therefineexcludemask.reshape(numspatiallocs)
        if tide_stats.getmasksize(internalrefineexcludemask) == numspatiallocs:
            raise ValueError("ERROR: the refine exclude mask does not leave any voxels - exiting")

    tide_util.logmem("after setting masks")

    # read or make a mask of where to calculate the correlations
    tide_util.logmem("before selecting valid voxels")
    threshval = tide_stats.getfracvals(fmri_data[:, :], [0.98])[0] / 25.0
    LGR.info("constructing correlation mask")
    if optiondict["corrmaskincludename"] is not None:
        thecorrmask = readamask(
            optiondict["corrmaskincludename"],
            nim_hdr,
            xsize,
            istext=optiondict["textio"],
            valslist=optiondict["corrmaskincludevals"],
            maskname="correlation",
        )

        corrmask = np.uint16(np.where(thecorrmask > 0, 1, 0).reshape(numspatiallocs))
    else:
        # check to see if the data has been demeaned
        meanim = np.mean(fmri_data, axis=1)
        stdim = np.std(fmri_data, axis=1)
        if fileiscifti:
            corrmask = np.uint(nim_data[:, 0] * 0 + 1)
        else:
            if np.mean(stdim) < np.mean(meanim):
                LGR.info("generating correlation mask from mean image")
                corrmask = np.uint16(masking.compute_epi_mask(nim).dataobj.reshape(numspatiallocs))
            else:
                LGR.info("generating correlation mask from std image")
                corrmask = np.uint16(
                    tide_stats.makemask(stdim, threshpct=optiondict["corrmaskthreshpct"])
                )
    if tide_stats.getmasksize(corrmask) == 0:
        raise ValueError("ERROR: there are no voxels in the correlation mask - exiting")

    optiondict["corrmasksize"] = tide_stats.getmasksize(corrmask)
    if internalrefineincludemask is not None:
        if internalrefineexcludemask is not None:
            if (
                tide_stats.getmasksize(
                    corrmask * internalrefineincludemask * (1 - internalrefineexcludemask)
                )
                == 0
            ):
                raise ValueError(
                    "ERROR: the refine include and exclude masks not leave any voxels in the corrmask - exiting"
                )
        else:
            if tide_stats.getmasksize(corrmask * internalrefineincludemask) == 0:
                raise ValueError(
                    "ERROR: the refine include mask does not leave any voxels in the corrmask - exiting"
                )
    else:
        if internalrefineexcludemask is not None:
            if tide_stats.getmasksize(corrmask * (1 - internalrefineexcludemask)) == 0:
                raise ValueError(
                    "ERROR: the refine exclude mask does not leave any voxels in the corrmask - exiting"
                )

    if optiondict["nothresh"]:
        corrmask *= 0
        corrmask += 1
        threshval = -10000000.0
    if optiondict["savecorrmask"] and not fileiscifti:
        theheader = copy.deepcopy(nim_hdr)
        theheader["dim"][0] = 3
        theheader["dim"][4] = 1
        if optiondict["bidsoutput"]:
            savename = outputname + "_desc-processed_mask"
        else:
            savename = outputname + "_corrmask"
        tide_io.savetonifti(corrmask.reshape(xsize, ysize, numslices), theheader, savename)

    LGR.verbose(f"image threshval = {threshval}")
    validvoxels = np.where(corrmask > 0)[0]
    numvalidspatiallocs = np.shape(validvoxels)[0]
    LGR.info(f"validvoxels shape = {numvalidspatiallocs}")
    fmri_data_valid = fmri_data[validvoxels, :] + 0.0
    LGR.info(f"original size = {np.shape(fmri_data)}, trimmed size = {np.shape(fmri_data_valid)}")
    if internalglobalmeanincludemask is not None:
        internalglobalmeanincludemask_valid = 1.0 * internalglobalmeanincludemask[validvoxels]
        del internalglobalmeanincludemask
        LGR.info(
            "internalglobalmeanincludemask_valid has size: "
            f"{internalglobalmeanincludemask_valid.size}"
        )
    else:
        internalglobalmeanincludemask_valid = None
    if internalglobalmeanexcludemask is not None:
        internalglobalmeanexcludemask_valid = 1.0 * internalglobalmeanexcludemask[validvoxels]
        del internalglobalmeanexcludemask
        LGR.info(
            "internalglobalmeanexcludemask_valid has size: "
            f"{internalglobalmeanexcludemask_valid.size}"
        )
    else:
        internalglobalmeanexcludemask_valid = None
    if internalrefineincludemask is not None:
        internalrefineincludemask_valid = 1.0 * internalrefineincludemask[validvoxels]
        del internalrefineincludemask
        LGR.info(
            "internalrefineincludemask_valid has size: " f"{internalrefineincludemask_valid.size}"
        )
    else:
        internalrefineincludemask_valid = None
    if internalrefineexcludemask is not None:
        internalrefineexcludemask_valid = 1.0 * internalrefineexcludemask[validvoxels]
        del internalrefineexcludemask
        LGR.info(
            "internalrefineexcludemask_valid has size: " f"{internalrefineexcludemask_valid.size}"
        )
    else:
        internalrefineexcludemask_valid = None
    tide_util.logmem("after selecting valid voxels")

    # move fmri_data_valid into shared memory
    if optiondict["sharedmem"]:
        LGR.info("moving fmri data to shared memory")
        TimingLGR.info("Start moving fmri_data to shared memory")
        numpy2shared_func = addmemprofiling(
            numpy2shared, optiondict["memprofile"], "before fmri data move"
        )
        fmri_data_valid = numpy2shared_func(fmri_data_valid, rt_floatset)
        TimingLGR.info("End moving fmri_data to shared memory")

    # get rid of memory we aren't using
    tide_util.logmem("before purging full sized fmri data")
    del fmri_data
    del nim_data
    gc.collect()
    tide_util.logmem("after purging full sized fmri data")

    # filter out motion regressors here
    if optiondict["motionfilename"] is not None:
        LGR.info("regressing out motion")

        TimingLGR("Motion filtering start")
        (motionregressors, motionregressorlabels, fmri_data_valid,) = tide_glmpass.motionregress(
            optiondict["motionfilename"],
            fmri_data_valid,
            fmritr,
            motstart=validstart,
            motend=validend + 1,
            position=optiondict["mot_pos"],
            deriv=optiondict["mot_deriv"],
            derivdelayed=optiondict["mot_delayderiv"],
        )

        TimingLGR.info(
            "Motion filtering end",
            {
                "message2": fmri_data_valid.shape[0],
                "message3": "voxels",
            },
        )
        if optiondict["bidsoutput"]:
            tide_io.writebidstsv(
                outputname + "_desc-orthogonalizedmotion_timeseries",
                motionregressors,
                1.0 / fmritr,
                columns=motionregressorlabels,
                append=True,
            )
        else:
            tide_io.writenpvecs(motionregressors, outputname + "_orthogonalizedmotion.txt")
        if optiondict["memprofile"]:
            memcheckpoint("...done")
        else:
            tide_util.logmem("after motion glm filter")

        if optiondict["savemotionfiltered"]:
            outfmriarray = np.zeros((numspatiallocs, validtimepoints), dtype=rt_floattype)
            outfmriarray[validvoxels, :] = fmri_data_valid[:, :]
            if optiondict["textio"]:
                tide_io.writenpvecs(
                    outfmriarray.reshape((numspatiallocs, validtimepoints)),
                    outputname + "_motionfiltered.txt",
                )
            else:
                if optiondict["bidsoutput"]:
                    savename = outputname + "_desc-motionfiltered"
                else:
                    savename = outputname + "_motionfiltered"
                tide_io.savetonifti(
                    outfmriarray.reshape((xsize, ysize, numslices, validtimepoints)),
                    nim_hdr,
                    savename,
                )

    # read in the timecourse to resample
    TimingLGR.info("Start of reference prep")
    if filename is None:
        LGR.info("no regressor file specified - will use the global mean regressor")
        optiondict["useglobalref"] = True

    # calculate the global mean whether we intend to use it or not
    meanfreq = 1.0 / fmritr
    meanperiod = 1.0 * fmritr
    meanstarttime = 0.0
    meanvec, meanmask = getglobalsignal(
        fmri_data_valid,
        optiondict,
        includemask=internalglobalmeanincludemask_valid,
        excludemask=internalglobalmeanexcludemask_valid,
        pcacomponents=optiondict["globalpcacomponents"],
    )

    # now set the regressor that we'll use
    if optiondict["useglobalref"]:
        LGR.info("using global mean as probe regressor")
        inputfreq = meanfreq
        inputperiod = meanperiod
        inputstarttime = meanstarttime
        inputvec = meanvec
        fullmeanmask = np.zeros((numspatiallocs), dtype=rt_floattype)
        fullmeanmask[validvoxels] = meanmask[:]
        theheader = copy.deepcopy(nim_hdr)
        if optiondict["bidsoutput"]:
            savename = outputname + "_desc-globalmean_mask"
        else:
            savename = outputname + "_meanmask"
        if fileiscifti:
            timeindex = theheader["dim"][0] - 1
            spaceindex = theheader["dim"][0]
            theheader["dim"][timeindex] = 1
            theheader["dim"][spaceindex] = numspatiallocs
            tide_io.savetocifti(
                fullmeanmask,
                cifti_hdr,
                theheader,
                savename,
                isseries=False,
                names=["meanmask"],
            )
        else:
            theheader["dim"][0] = 3
            theheader["dim"][4] = numspatiallocs
            tide_io.savetonifti(
                fullmeanmask.reshape((xsize, ysize, numslices)), theheader, savename
            )

        optiondict["preprocskip"] = 0
    else:
        LGR.info("using externally supplied probe regressor")
        inputfreq = optiondict["inputfreq"]
        inputstarttime = optiondict["inputstarttime"]
        if inputfreq is None:
            inputfreq = 1.0 / fmritr
            LGR.warning(f"no regressor frequency specified - defaulting to {inputfreq} (1/tr)")
        if inputstarttime is None:
            LGR.warning("no regressor start time specified - defaulting to 0.0")
            inputstarttime = 0.0
        inputperiod = 1.0 / inputfreq
        inputvec = tide_io.readvec(filename)
    numreference = len(inputvec)
    optiondict["inputfreq"] = inputfreq
    optiondict["inputstarttime"] = inputstarttime
    LGR.info(
        "Regressor start time, end time, and step: {:.3f}, {:.3f}, {:.3f}".format(
            -inputstarttime, inputstarttime + numreference * inputperiod, inputperiod
        )
    )
    LGR.verbose("Input vector")
    LGR.verbose(f"length: {len(inputvec)}")
    LGR.verbose(f"input freq: {inputfreq}")
    LGR.verbose(f"input start time: {inputstarttime:.3f}")

    if not optiondict["useglobalref"]:
        globalcorrx, globalcorry, dummy, dummy = tide_corr.arbcorr(
            meanvec, meanfreq, inputvec, inputfreq, start2=inputstarttime
        )
        synctime = globalcorrx[np.argmax(globalcorry)]
        if optiondict["autosync"]:
            optiondict["offsettime"] = -synctime
            optiondict["offsettime_total"] = synctime
    else:
        synctime = 0.0
    LGR.info(f"synctime is {synctime}")

    reference_x = np.arange(0.0, numreference) * inputperiod - (
        inputstarttime - optiondict["offsettime"]
    )
    LGR.info(f"total probe regressor offset is {inputstarttime + optiondict['offsettime']}")

    # Print out initial information
    LGR.verbose(f"there are {numreference} points in the original regressor")
    LGR.verbose(f"the timepoint spacing is {1.0 / inputfreq}")
    LGR.verbose(f"the input timecourse start time is {inputstarttime}")

    # generate the time axes
    fmrifreq = 1.0 / fmritr
    optiondict["fmrifreq"] = fmrifreq
    skiptime = fmritr * (optiondict["preprocskip"])
    LGR.info(f"first fMRI point is at {skiptime} seconds relative to time origin")
    initial_fmri_x = np.arange(0.0, validtimepoints) * fmritr + skiptime
    os_fmri_x = (
        np.arange(
            0.0,
            validtimepoints * optiondict["oversampfactor"] - (optiondict["oversampfactor"] - 1),
        )
        * oversamptr
        + skiptime
    )

    LGR.verbose(f"os_fmri_x dim-0 shape: {np.shape(os_fmri_x)[0]}")
    LGR.verbose(f"initial_fmri_x dim-0 shape: {np.shape(initial_fmri_x)[0]}")

    # generate the comparison regressor from the input timecourse
    # correct the output time points
    # check for extrapolation
    if os_fmri_x[0] < reference_x[0]:
        LGR.warning(
            f"WARNING: extrapolating {os_fmri_x[0] - reference_x[0]} "
            "seconds of data at beginning of timecourse"
        )
    if os_fmri_x[-1] > reference_x[-1]:
        LGR.warning(
            f"WARNING: extrapolating {os_fmri_x[-1] - reference_x[-1]} "
            "seconds of data at end of timecourse"
        )

    # invert the regressor if necessary
    if optiondict["invertregressor"]:
        invertfac = -1.0
    else:
        invertfac = 1.0

    # detrend the regressor if necessary
    if optiondict["detrendorder"] > 0:
        reference_y = invertfac * tide_fit.detrend(
            inputvec[0:numreference],
            order=optiondict["detrendorder"],
            demean=optiondict["dodemean"],
        )
    else:
        reference_y = invertfac * (inputvec[0:numreference] - np.mean(inputvec[0:numreference]))

    # write out the reference regressor prior to filtering
    if optiondict["bidsoutput"]:
        tide_io.writebidstsv(
            outputname + "_desc-initialmovingregressor_timeseries",
            reference_y,
            inputfreq,
            starttime=inputstarttime,
            columns=["prefilt"],
            append=False,
        )
    else:
        tide_io.writenpvecs(reference_y, outputname + "_reference_origres_prefilt.txt")

    # band limit the regressor if that is needed
    LGR.info(f"filtering to {theprefilter.gettype()} band")
    (
        optiondict["lowerstop"],
        optiondict["lowerpass"],
        optiondict["upperpass"],
        optiondict["upperstop"],
    ) = theprefilter.getfreqs()
    reference_y_classfilter = theprefilter.apply(inputfreq, reference_y)
    reference_y = reference_y_classfilter

    # write out the reference regressor used
    if optiondict["bidsoutput"]:
        tide_io.writebidstsv(
            outputname + "_desc-initialmovingregressor_timeseries",
            tide_math.stdnormalize(reference_y),
            inputfreq,
            starttime=inputstarttime,
            columns=["postfilt"],
            append=True,
        )
    else:
        tide_io.writenpvecs(
            tide_math.stdnormalize(reference_y), outputname + "_reference_origres.txt"
        )

    # filter the input data for antialiasing
    if optiondict["antialias"]:
        LGR.debug("applying trapezoidal antialiasing filter")
        reference_y_filt = tide_filt.dolptrapfftfilt(
            inputfreq,
            0.25 * fmrifreq,
            0.5 * fmrifreq,
            reference_y,
            padlen=int(inputfreq * optiondict["padseconds"]),
            debug=optiondict["debug"],
        )
        reference_y = rt_floatset(reference_y_filt.real)

    warnings.filterwarnings("ignore", "Casting*")

    if optiondict["fakerun"]:
        return

    # generate the resampled reference regressors
    oversampfreq = optiondict["oversampfactor"] / fmritr
    if optiondict["detrendorder"] > 0:
        resampnonosref_y = tide_fit.detrend(
            tide_resample.doresample(
                reference_x,
                reference_y,
                initial_fmri_x,
                padlen=int(inputfreq * optiondict["padseconds"]),
                method=optiondict["interptype"],
                debug=optiondict["debug"],
            ),
            order=optiondict["detrendorder"],
            demean=optiondict["dodemean"],
        )
        resampref_y = tide_fit.detrend(
            tide_resample.doresample(
                reference_x,
                reference_y,
                os_fmri_x,
                padlen=int(oversampfreq * optiondict["padseconds"]),
                method=optiondict["interptype"],
                debug=optiondict["debug"],
            ),
            order=optiondict["detrendorder"],
            demean=optiondict["dodemean"],
        )
    else:
        resampnonosref_y = tide_resample.doresample(
            reference_x,
            reference_y,
            initial_fmri_x,
            padlen=int(inputfreq * optiondict["padseconds"]),
            method=optiondict["interptype"],
        )
        resampref_y = tide_resample.doresample(
            reference_x,
            reference_y,
            os_fmri_x,
            padlen=int(oversampfreq * optiondict["padseconds"]),
            method=optiondict["interptype"],
        )
    LGR.info(
        f"{len(os_fmri_x)} "
        f"{len(resampref_y)} "
        f"{len(initial_fmri_x)} "
        f"{len(resampnonosref_y)}"
    )
    previousnormoutputdata = resampnonosref_y + 0.0

    # prepare the temporal mask
    if optiondict["tmaskname"] is not None:
        tmask_y = maketmask(optiondict["tmaskname"], reference_x, rt_floatset(reference_y))
        tmaskos_y = tide_resample.doresample(
            reference_x, tmask_y, os_fmri_x, method=optiondict["interptype"]
        )
        if optiondict["bidsoutput"]:
            tide_io.writenpvecs(tmask_y, outputname + "_temporalmask.txt")
        else:
            tide_io.writenpvecs(tmask_y, outputname + "_temporalmask.txt")
        resampnonosref_y *= tmask_y
        thefit, R = tide_fit.mlregress(tmask_y, resampnonosref_y)
        resampnonosref_y -= thefit[0, 1] * tmask_y
        resampref_y *= tmaskos_y
        thefit, R = tide_fit.mlregress(tmaskos_y, resampref_y)
        resampref_y -= thefit[0, 1] * tmaskos_y

    nonosrefname = "_reference_fmrires_pass1.txt"
    osrefname = "_reference_resampres_pass1.txt"

    (
        optiondict["kurtosis_reference_pass1"],
        optiondict["kurtosisz_reference_pass1"],
        optiondict["kurtosisp_reference_pass1"],
    ) = tide_stats.kurtosisstats(resampref_y)
    if optiondict["bidsoutput"]:
        if optiondict["bidsoutput"]:
            tide_io.writebidstsv(
                outputname + "_desc-movingregressor_timeseries",
                tide_math.stdnormalize(resampnonosref_y),
                1.0 / fmritr,
                columns=["pass1"],
                append=False,
            )
            tide_io.writebidstsv(
                outputname + "_desc-oversampledmovingregressor_timeseries",
                tide_math.stdnormalize(resampref_y),
                oversampfreq,
                columns=["pass1"],
                append=False,
            )
    else:
        tide_io.writenpvecs(tide_math.stdnormalize(resampnonosref_y), outputname + nonosrefname)
        tide_io.writenpvecs(tide_math.stdnormalize(resampref_y), outputname + osrefname)
    TimingLGR.info("End of reference prep")

    corrtr = oversamptr
    LGR.verbose(f"corrtr={corrtr}")

    # initialize the Correlator
    theCorrelator = tide_classes.Correlator(
        Fs=oversampfreq,
        ncprefilter=theprefilter,
        detrendorder=optiondict["detrendorder"],
        windowfunc=optiondict["windowfunc"],
        corrweighting=optiondict["corrweighting"],
        hpfreq=optiondict["correlator_hpfreq"],
    )
    theCorrelator.setreftc(
        np.zeros((optiondict["oversampfactor"] * validtimepoints), dtype=np.float)
    )
    corrorigin = theCorrelator.similarityfuncorigin
    dummy, corrscale, dummy = theCorrelator.getfunction(trim=False)

    lagmininpts = int((-optiondict["lagmin"] / corrtr) - 0.5)
    lagmaxinpts = int((optiondict["lagmax"] / corrtr) + 0.5)

    if (lagmaxinpts + lagmininpts) < 3:
        raise ValueError(
            "correlation search range is too narrow - decrease lagmin, increase lagmax, or increase oversample factor"
        )

    theCorrelator.setlimits(lagmininpts, lagmaxinpts)
    dummy, trimmedcorrscale, dummy = theCorrelator.getfunction()

    # initialize the MutualInformationator
    theMutualInformationator = tide_classes.MutualInformationator(
        Fs=oversampfreq,
        smoothingtime=optiondict["smoothingtime"],
        ncprefilter=theprefilter,
        detrendorder=optiondict["detrendorder"],
        windowfunc=optiondict["windowfunc"],
        madnorm=False,
        lagmininpts=lagmininpts,
        lagmaxinpts=lagmaxinpts,
        debug=optiondict["debug"],
    )
    theMutualInformationator.setreftc(
        np.zeros((optiondict["oversampfactor"] * validtimepoints), dtype=np.float)
    )
    nummilags = theMutualInformationator.similarityfunclen
    theMutualInformationator.setlimits(lagmininpts, lagmaxinpts)
    dummy, trimmedmiscale, dummy = theMutualInformationator.getfunction()

    LGR.verbose(f"trimmedcorrscale length: {len(trimmedcorrscale)}")
    LGR.verbose(f"trimmedmiscale length: {len(trimmedmiscale)} {nummilags}")
    LGR.verbose(f"corrorigin at point {corrorigin} {corrscale[corrorigin]}")
    LGR.verbose(
        f"corr range from {corrorigin - lagmininpts} ({corrscale[corrorigin - lagmininpts]}) "
        f"to {corrorigin + lagmaxinpts} ({corrscale[corrorigin + lagmaxinpts]})"
    )

    if optiondict["savecorrtimes"]:
        if optiondict["bidsoutput"]:
            tide_io.writenpvecs(trimmedcorrscale, outputname + "_corrtimes.txt")
            tide_io.writenpvecs(trimmedmiscale, outputname + "_mitimes.txt")
        else:
            tide_io.writenpvecs(trimmedcorrscale, outputname + "_corrtimes.txt")
            tide_io.writenpvecs(trimmedmiscale, outputname + "_mitimes.txt")

    # allocate all of the data arrays
    tide_util.logmem("before main array allocation")
    if optiondict["textio"]:
        nativespaceshape = xsize
    else:
        if fileiscifti:
            nativespaceshape = (1, 1, 1, 1, numspatiallocs)
        else:
            nativespaceshape = (xsize, ysize, numslices)
    internalspaceshape = numspatiallocs
    internalvalidspaceshape = numvalidspatiallocs
    meanval = np.zeros(internalvalidspaceshape, dtype=rt_floattype)
    lagtimes = np.zeros(internalvalidspaceshape, dtype=rt_floattype)
    lagstrengths = np.zeros(internalvalidspaceshape, dtype=rt_floattype)
    lagsigma = np.zeros(internalvalidspaceshape, dtype=rt_floattype)
    fitmask = np.zeros(internalvalidspaceshape, dtype="uint16")
    failreason = np.zeros(internalvalidspaceshape, dtype="uint32")
    R2 = np.zeros(internalvalidspaceshape, dtype=rt_floattype)
    outmaparray = np.zeros(internalspaceshape, dtype=rt_floattype)
    tide_util.logmem("after main array allocation")

    corroutlen = np.shape(trimmedcorrscale)[0]
    if optiondict["textio"]:
        nativecorrshape = (xsize, corroutlen)
    else:
        if fileiscifti:
            nativecorrshape = (1, 1, 1, corroutlen, numspatiallocs)
        else:
            nativecorrshape = (xsize, ysize, numslices, corroutlen)
    internalcorrshape = (numspatiallocs, corroutlen)
    internalvalidcorrshape = (numvalidspatiallocs, corroutlen)
    LGR.info(
        f"allocating memory for correlation arrays {internalcorrshape} {internalvalidcorrshape}"
    )
    if optiondict["sharedmem"]:
        corrout, dummy, dummy = allocshared(internalvalidcorrshape, rt_floatset)
        gaussout, dummy, dummy = allocshared(internalvalidcorrshape, rt_floatset)
        windowout, dummy, dummy = allocshared(internalvalidcorrshape, rt_floatset)
        outcorrarray, dummy, dummy = allocshared(internalcorrshape, rt_floatset)
    else:
        corrout = np.zeros(internalvalidcorrshape, dtype=rt_floattype)
        gaussout = np.zeros(internalvalidcorrshape, dtype=rt_floattype)
        windowout = np.zeros(internalvalidcorrshape, dtype=rt_floattype)
        outcorrarray = np.zeros(internalcorrshape, dtype=rt_floattype)
    tide_util.logmem("after correlation array allocation")

    if optiondict["textio"]:
        nativefmrishape = (xsize, np.shape(initial_fmri_x)[0])
    else:
        if fileiscifti:
            nativefmrishape = (1, 1, 1, np.shape(initial_fmri_x)[0], numspatiallocs)
        else:
            nativefmrishape = (xsize, ysize, numslices, np.shape(initial_fmri_x)[0])
    internalfmrishape = (numspatiallocs, np.shape(initial_fmri_x)[0])
    internalvalidfmrishape = (numvalidspatiallocs, np.shape(initial_fmri_x)[0])
    if optiondict["sharedmem"]:
        lagtc, dummy, dummy = allocshared(internalvalidfmrishape, rt_floatset)
    else:
        lagtc = np.zeros(internalvalidfmrishape, dtype=rt_floattype)
    tide_util.logmem("after lagtc array allocation")

    if optiondict["passes"] > 1 or optiondict["convergencethresh"] is not None:
        if optiondict["sharedmem"]:
            shiftedtcs, dummy, dummy = allocshared(internalvalidfmrishape, rt_floatset)
            weights, dummy, dummy = allocshared(internalvalidfmrishape, rt_floatset)
        else:
            shiftedtcs = np.zeros(internalvalidfmrishape, dtype=rt_floattype)
            weights = np.zeros(internalvalidfmrishape, dtype=rt_floattype)
        tide_util.logmem("after refinement array allocation")
    if optiondict["sharedmem"]:
        outfmriarray, dummy, dummy = allocshared(internalfmrishape, rt_floatset)
    else:
        outfmriarray = np.zeros(internalfmrishape, dtype=rt_floattype)

    # prepare for fast resampling
    padtime = (
        max((-optiondict["lagmin"], optiondict["lagmax"]))
        + 30.0
        + np.abs(optiondict["offsettime"])
    )
    LGR.info(f"setting up fast resampling with padtime = {padtime}")
    numpadtrs = int(padtime // fmritr)
    padtime = fmritr * numpadtrs
    genlagtc = tide_resample.FastResampler(reference_x, reference_y, padtime=padtime)

    # cycle over all voxels
    refine = True
    LGR.verbose(f"refine is set to {refine}")
    optiondict["edgebufferfrac"] = max(
        [optiondict["edgebufferfrac"], 2.0 / np.shape(corrscale)[0]]
    )
    LGR.verbose(f"edgebufferfrac set to {optiondict['edgebufferfrac']}")

    # intitialize the correlation fitter
    thefitter = tide_classes.SimilarityFunctionFitter(
        lagmod=optiondict["lagmod"],
        lthreshval=optiondict["lthreshval"],
        uthreshval=optiondict["uthreshval"],
        bipolar=optiondict["bipolar"],
        lagmin=optiondict["lagmin"],
        lagmax=optiondict["lagmax"],
        absmaxsigma=optiondict["absmaxsigma"],
        absminsigma=optiondict["absminsigma"],
        debug=optiondict["debug"],
        peakfittype=optiondict["peakfittype"],
        searchfrac=optiondict["searchfrac"],
        enforcethresh=optiondict["enforcethresh"],
        hardlimit=optiondict["hardlimit"],
    )

    # Preprocessing - echo cancellation
    if optiondict["echocancel"]:
        LGR.info("\n\nEcho cancellation")
        TimingLGR.info("Echo cancellation start")
        calcsimilaritypass_func = addmemprofiling(
            tide_calcsimfunc.correlationpass,
            optiondict["memprofile"],
            "before correlationpass",
        )

        referencetc = tide_math.corrnormalize(
            resampref_y,
            detrendorder=optiondict["detrendorder"],
            windowfunc=optiondict["windowfunc"],
        )

        (voxelsprocessed_echo, theglobalmaxlist, trimmedcorrscale,) = calcsimilaritypass_func(
            fmri_data_valid[:, :],
            referencetc,
            theCorrelator,
            initial_fmri_x,
            os_fmri_x,
            lagmininpts,
            lagmaxinpts,
            corrout,
            meanval,
            nprocs=optiondict["nprocs_calcsimilarity"],
            alwaysmultiproc=optiondict["alwaysmultiproc"],
            oversampfactor=optiondict["oversampfactor"],
            interptype=optiondict["interptype"],
            showprogressbar=optiondict["showprogressbar"],
            chunksize=optiondict["mp_chunksize"],
            rt_floatset=rt_floatset,
            rt_floattype=rt_floattype,
        )
        for i in range(len(theglobalmaxlist)):
            theglobalmaxlist[i] = corrscale[theglobalmaxlist[i]]
        if optiondict["bidsoutput"]:
            namesuffix = "_desc-globallag_hist"
        else:
            namesuffix = "_globallaghist_echocancel"
        tide_stats.makeandsavehistogram(
            np.asarray(theglobalmaxlist),
            len(corrscale),
            0,
            outputname + namesuffix,
            displaytitle="lagtime histogram",
            displayplots=optiondict["displayplots"],
            therange=(corrscale[0], corrscale[-1]),
            refine=False,
            dictvarname="globallaghist_preechocancel",
            saveasbids=optiondict["bidsoutput"],
            append=False,
            thedict=optiondict,
        )

        # Now find and regress out the echo
        echooffset, echoratio = tide_stats.echoloc(np.asarray(theglobalmaxlist), len(corrscale))
        LGR.info(f"Echooffset, echoratio: {echooffset} {echoratio}")
        echoremovedtc, echofit, echoR = echocancel(
            resampref_y, echooffset, oversamptr, outputname, numpadtrs
        )
        optiondict["echooffset"] = echooffset
        optiondict["echoratio"] = echoratio
        optiondict["echofit"] = [echofit[0, 0], echofit[0, 1]]
        optiondict["echofitR"] = echoR
        resampref_y = echoremovedtc
        TimingLGR.info(
            "Echo cancellation calculation end",
            {
                "message2": voxelsprocessed_echo,
                "message3": "voxels",
            },
        )

    # --------------------- Main pass loop ---------------------
    # loop over all passes
    stoprefining = False
    refinestopreason = "passesreached"
    if optiondict["convergencethresh"] is None:
        numpasses = optiondict["passes"]
    else:
        numpasses = np.max([optiondict["passes"], optiondict["maxpasses"]])
    for thepass in range(1, numpasses + 1):
        if stoprefining:
            break

        # initialize the pass
        if optiondict["passes"] > 1:
            LGR.info("\n\n*********************")
            LGR.info(f"Pass number {thepass}")

        referencetc = tide_math.corrnormalize(
            resampref_y,
            detrendorder=optiondict["detrendorder"],
            windowfunc=optiondict["windowfunc"],
        )

        # Step -1 - check the regressor for periodic components in the passband
        dolagmod = True
        doreferencenotch = True
        if optiondict["respdelete"]:
            resptracker = tide_classes.FrequencyTracker(nperseg=64)
            thetimes, thefreqs = resptracker.track(resampref_y, 1.0 / oversamptr)
            if optiondict["bidsoutput"]:
                tide_io.writevec(thefreqs, outputname + "_peakfreaks_pass" + str(thepass) + ".txt")
            else:
                tide_io.writevec(thefreqs, outputname + "_peakfreaks_pass" + str(thepass) + ".txt")
            resampref_y = resptracker.clean(resampref_y, 1.0 / oversamptr, thetimes, thefreqs)
            if optiondict["bidsoutput"]:
                tide_io.writevec(
                    resampref_y, outputname + "_respfilt_pass" + str(thepass) + ".txt"
                )
            else:
                tide_io.writevec(
                    resampref_y, outputname + "_respfilt_pass" + str(thepass) + ".txt"
                )
            referencetc = tide_math.corrnormalize(
                resampref_y,
                detrendorder=optiondict["detrendorder"],
                windowfunc=optiondict["windowfunc"],
            )
        if optiondict["check_autocorrelation"]:
            LGR.info("checking reference regressor autocorrelation properties")
            optiondict["lagmod"] = 1000.0
            lagindpad = corrorigin - 2 * np.max((lagmininpts, lagmaxinpts))
            acmininpts = lagmininpts + lagindpad
            acmaxinpts = lagmaxinpts + lagindpad
            theCorrelator.setreftc(referencetc)
            theCorrelator.setlimits(acmininpts, acmaxinpts)
            thexcorr, accheckcorrscale, dummy = theCorrelator.run(resampref_y)
            thefitter.setcorrtimeaxis(accheckcorrscale)
            (
                maxindex,
                maxlag,
                maxval,
                acwidth,
                maskval,
                peakstart,
                peakend,
                thisfailreason,
            ) = tide_simfuncfit.onesimfuncfit(
                thexcorr,
                thefitter,
                despeckle_thresh=optiondict["despeckle_thresh"],
                lthreshval=optiondict["lthreshval"],
                fixdelay=optiondict["fixdelay"],
                rt_floatset=rt_floatset,
                rt_floattype=rt_floattype,
            )
            outputarray = np.asarray([accheckcorrscale, thexcorr])
            if optiondict["bidsoutput"]:
                tide_io.writebidstsv(
                    outputname + "_desc-autocorr_timeseries",
                    thexcorr,
                    1.0 / (accheckcorrscale[1] - accheckcorrscale[0]),
                    starttime=accheckcorrscale[0],
                    columns=["pass" + str(thepass)],
                    append=(thepass > 1),
                )
            else:
                tide_io.writenpvecs(
                    outputarray,
                    outputname + "_referenceautocorr_pass" + str(thepass) + ".txt",
                )
            thelagthresh = np.max((abs(optiondict["lagmin"]), abs(optiondict["lagmax"])))
            theampthresh = 0.1
            LGR.info(
                f"searching for sidelobes with amplitude > {theampthresh} "
                f"with abs(lag) < {thelagthresh} s"
            )
            sidelobetime, sidelobeamp = tide_corr.check_autocorrelation(
                accheckcorrscale,
                thexcorr,
                acampthresh=theampthresh,
                aclagthresh=thelagthresh,
                detrendorder=optiondict["detrendorder"],
            )
            optiondict["acwidth"] = acwidth + 0.0
            optiondict["absmaxsigma"] = acwidth * 10.0
            passsuffix = "_pass" + str(thepass)
            if sidelobetime is not None:
                optiondict["acsidelobelag" + passsuffix] = sidelobetime
                optiondict["despeckle_thresh"] = np.max(
                    [optiondict["despeckle_thresh"], sidelobetime / 2.0]
                )
                optiondict["acsidelobeamp" + passsuffix] = sidelobeamp
                LGR.warning(
                    f"\n\nWARNING: check_autocorrelation found bad sidelobe at {sidelobetime} "
                    f"seconds ({1.0 / sidelobetime} Hz)..."
                )
                if optiondict["bidsoutput"]:
                    tide_io.writenpvecs(
                        np.array([sidelobetime]),
                        outputname + "_autocorr_sidelobetime" + passsuffix + ".txt",
                    )
                else:
                    tide_io.writenpvecs(
                        np.array([sidelobetime]),
                        outputname + "_autocorr_sidelobetime" + passsuffix + ".txt",
                    )
                if optiondict["fix_autocorrelation"]:
                    LGR.info("Removing sidelobe")
                    if dolagmod:
                        LGR.info("subjecting lag times to modulus")
                        optiondict["lagmod"] = sidelobetime / 2.0
                    if doreferencenotch:
                        LGR.info("removing spectral component at sidelobe frequency")
                        acstopfreq = 1.0 / sidelobetime
                        acfixfilter = tide_filt.NoncausalFilter(
                            transferfunc=optiondict["transferfunc"],
                            debug=optiondict["debug"],
                        )
                        acfixfilter.settype("arb_stop")
                        acfixfilter.setfreqs(
                            acstopfreq * 0.9,
                            acstopfreq * 0.95,
                            acstopfreq * 1.05,
                            acstopfreq * 1.1,
                        )
                        cleaned_resampref_y = tide_math.corrnormalize(
                            acfixfilter.apply(fmrifreq, resampref_y),
                            windowfunc="None",
                            detrendorder=optiondict["detrendorder"],
                        )
                        cleaned_referencetc = tide_math.corrnormalize(
                            cleaned_resampref_y,
                            detrendorder=optiondict["detrendorder"],
                            windowfunc=optiondict["windowfunc"],
                        )
                        cleaned_nonosreferencetc = tide_math.stdnormalize(
                            acfixfilter.apply(fmrifreq, resampnonosref_y)
                        )
                        if optiondict["bidsoutput"]:
                            tide_io.writenpvecs(
                                cleaned_nonosreferencetc,
                                outputname
                                + "_cleanedreference_fmrires_pass"
                                + str(thepass)
                                + ".txt",
                            )
                            tide_io.writenpvecs(
                                cleaned_referencetc,
                                outputname + "_cleanedreference_pass" + str(thepass) + ".txt",
                            )
                            tide_io.writenpvecs(
                                cleaned_resampref_y,
                                outputname + "_cleanedresampref_y_pass" + str(thepass) + ".txt",
                            )
                        else:
                            tide_io.writenpvecs(
                                cleaned_nonosreferencetc,
                                outputname
                                + "_cleanedreference_fmrires_pass"
                                + str(thepass)
                                + ".txt",
                            )
                            tide_io.writenpvecs(
                                cleaned_referencetc,
                                outputname + "_cleanedreference_pass" + str(thepass) + ".txt",
                            )
                            tide_io.writenpvecs(
                                cleaned_resampref_y,
                                outputname + "_cleanedresampref_y_pass" + str(thepass) + ".txt",
                            )
                else:
                    cleaned_resampref_y = 1.0 * tide_math.corrnormalize(
                        resampref_y,
                        windowfunc="None",
                        detrendorder=optiondict["detrendorder"],
                    )
                    cleaned_referencetc = 1.0 * referencetc
                    cleaned_nonosreferencetc = 1.0 * resampnonosref_y
            else:
                LGR.info("no sidelobes found in range")
                cleaned_resampref_y = 1.0 * tide_math.corrnormalize(
                    resampref_y,
                    windowfunc="None",
                    detrendorder=optiondict["detrendorder"],
                )
                cleaned_referencetc = 1.0 * referencetc
                cleaned_nonosreferencetc = 1.0 * resampnonosref_y
        else:
            cleaned_resampref_y = 1.0 * tide_math.corrnormalize(
                resampref_y, windowfunc="None", detrendorder=optiondict["detrendorder"]
            )
            cleaned_referencetc = 1.0 * referencetc
            cleaned_nonosreferencetc = 1.0 * resampnonosref_y

        # Step 0 - estimate significance
        if optiondict["numestreps"] > 0:
            TimingLGR.info(f"Significance estimation start, pass {thepass}")
            LGR.info(f"\n\nSignificance estimation, pass {thepass}")
            LGR.verbose(
                "calling getNullDistributionData with args: "
                f"{oversampfreq} {fmritr} {corrorigin} {lagmininpts} {lagmaxinpts}"
            )
            getNullDistributionData_func = addmemprofiling(
                tide_nullsimfunc.getNullDistributionDatax,
                optiondict["memprofile"],
                "before getnulldistristributiondata",
            )
            if optiondict["checkpoint"]:
                if optiondict["bidsoutput"]:
                    tide_io.writenpvecs(
                        cleaned_referencetc,
                        outputname + "_cleanedreference_pass" + str(thepass) + ".txt",
                    )
                    tide_io.writenpvecs(
                        cleaned_resampref_y,
                        outputname + "_cleanedresampref_y_pass" + str(thepass) + ".txt",
                    )
                else:
                    tide_io.writenpvecs(
                        cleaned_referencetc,
                        outputname + "_cleanedreference_pass" + str(thepass) + ".txt",
                    )
                    tide_io.writenpvecs(
                        cleaned_resampref_y,
                        outputname + "_cleanedresampref_y_pass" + str(thepass) + ".txt",
                    )
                tide_io.writedicttojson(
                    optiondict,
                    outputname + "_options_pregetnull_pass" + str(thepass) + ".json",
                )
            theCorrelator.setlimits(lagmininpts, lagmaxinpts)
            theCorrelator.setreftc(cleaned_resampref_y)
            theMutualInformationator.setlimits(lagmininpts, lagmaxinpts)
            theMutualInformationator.setreftc(cleaned_resampref_y)
            dummy, trimmedcorrscale, dummy = theCorrelator.getfunction()
            thefitter.setcorrtimeaxis(trimmedcorrscale)
            corrdistdata = getNullDistributionData_func(
                cleaned_resampref_y,
                oversampfreq,
                theCorrelator,
                thefitter,
                numestreps=optiondict["numestreps"],
                nprocs=optiondict["nprocs_getNullDist"],
                alwaysmultiproc=optiondict["alwaysmultiproc"],
                showprogressbar=optiondict["showprogressbar"],
                chunksize=optiondict["mp_chunksize"],
                permutationmethod=optiondict["permutationmethod"],
                fixdelay=optiondict["fixdelay"],
                fixeddelayvalue=optiondict["fixeddelayvalue"],
                rt_floatset=np.float64,
                rt_floattype="float64",
            )
            if optiondict["bidsoutput"]:
                tide_io.writebidstsv(
                    outputname + "_desc-corrdistdata_info",
                    corrdistdata,
                    1.0,
                    columns=["pass" + str(thepass)],
                    append=(thepass > 1),
                )
            else:
                tide_io.writenpvecs(
                    corrdistdata,
                    outputname + "_corrdistdata_pass" + str(thepass) + ".txt",
                )

            # calculate percentiles for the crosscorrelation from the distribution data
            thepercentiles = np.array([0.95, 0.99, 0.995, 0.999])
            thepvalnames = []
            for thispercentile in thepercentiles:
                thepvalnames.append("{:.3f}".format(1.0 - thispercentile).replace(".", "p"))

            pcts, pcts_fit, sigfit = tide_stats.sigFromDistributionData(
                corrdistdata,
                optiondict["sighistlen"],
                thepercentiles,
                twotail=optiondict["bipolar"],
                displayplots=optiondict["displayplots"],
                nozero=optiondict["nohistzero"],
                dosighistfit=optiondict["dosighistfit"],
            )
            for i in range(len(thepvalnames)):
                optiondict[
                    "p_lt_" + thepvalnames[i] + "_pass" + str(thepass) + "_thresh.txt"
                ] = pcts[i]
                if optiondict["dosighistfit"]:
                    optiondict[
                        "p_lt_" + thepvalnames[i] + "_pass" + str(thepass) + "_fitthresh"
                    ] = pcts_fit[i]
                    optiondict["sigfit"] = sigfit
            if optiondict["ampthreshfromsig"]:
                if pcts is not None:
                    LGR.info(
                        f"setting ampthresh to the p < {1.0 - thepercentiles[0]:.3f} threshhold"
                    )
                    optiondict["ampthresh"] = pcts[0]
                    tide_stats.printthresholds(
                        pcts,
                        thepercentiles,
                        "Crosscorrelation significance thresholds from data:",
                    )
                    if optiondict["dosighistfit"]:
                        tide_stats.printthresholds(
                            pcts_fit,
                            thepercentiles,
                            "Crosscorrelation significance thresholds from fit:",
                        )
                        if optiondict["bidsoutput"]:
                            namesuffix = "_desc-nullsimfunc_hist"
                        else:
                            namesuffix = "_nullsimfunchist_pass" + str(thepass)
                        tide_stats.makeandsavehistogram(
                            corrdistdata,
                            optiondict["sighistlen"],
                            0,
                            outputname + namesuffix,
                            displaytitle="Null correlation histogram, pass" + str(thepass),
                            displayplots=optiondict["displayplots"],
                            refine=False,
                            dictvarname="nullsimfunchist_pass" + str(thepass),
                            saveasbids=optiondict["bidsoutput"],
                            therange=(0.0, 1.0),
                            append=(thepass > 1),
                            thedict=optiondict,
                        )
                else:
                    LGR.info("leaving ampthresh unchanged")

            del corrdistdata
            TimingLGR.info(
                f"Significance estimation end, pass {thepass}",
                {
                    "message2": optiondict["numestreps"],
                    "message3": "repetitions",
                },
            )

        # Step 1 - Correlation step
        if optiondict["similaritymetric"] == "mutualinfo":
            similaritytype = "Mutual information"
        elif optiondict["similaritymetric"] == "correlation":
            similaritytype = "Correlation"
        else:
            similaritytype = "MI enhanced correlation"
        LGR.info(f"\n\n{similaritytype} calculation, pass {thepass}")
        TimingLGR.info(f"{similaritytype} calculation start, pass {thepass}")
        calcsimilaritypass_func = addmemprofiling(
            tide_calcsimfunc.correlationpass,
            optiondict["memprofile"],
            "before correlationpass",
        )

        if optiondict["similaritymetric"] == "mutualinfo":
            theMutualInformationator.setlimits(lagmininpts, lagmaxinpts)
            (voxelsprocessed_cp, theglobalmaxlist, trimmedcorrscale,) = calcsimilaritypass_func(
                fmri_data_valid[:, :],
                cleaned_referencetc,
                theMutualInformationator,
                initial_fmri_x,
                os_fmri_x,
                lagmininpts,
                lagmaxinpts,
                corrout,
                meanval,
                nprocs=optiondict["nprocs_calcsimilarity"],
                alwaysmultiproc=optiondict["alwaysmultiproc"],
                oversampfactor=optiondict["oversampfactor"],
                interptype=optiondict["interptype"],
                showprogressbar=optiondict["showprogressbar"],
                chunksize=optiondict["mp_chunksize"],
                rt_floatset=rt_floatset,
                rt_floattype=rt_floattype,
            )
        else:
            (voxelsprocessed_cp, theglobalmaxlist, trimmedcorrscale,) = calcsimilaritypass_func(
                fmri_data_valid[:, :],
                cleaned_referencetc,
                theCorrelator,
                initial_fmri_x,
                os_fmri_x,
                lagmininpts,
                lagmaxinpts,
                corrout,
                meanval,
                nprocs=optiondict["nprocs_calcsimilarity"],
                alwaysmultiproc=optiondict["alwaysmultiproc"],
                oversampfactor=optiondict["oversampfactor"],
                interptype=optiondict["interptype"],
                showprogressbar=optiondict["showprogressbar"],
                chunksize=optiondict["mp_chunksize"],
                rt_floatset=rt_floatset,
                rt_floattype=rt_floattype,
            )
        for i in range(len(theglobalmaxlist)):
            theglobalmaxlist[i] = corrscale[theglobalmaxlist[i]]
        if optiondict["bidsoutput"]:
            namesuffix = "_desc-globallag_hist"
        else:
            namesuffix = "_globallaghist_pass" + str(thepass)
        tide_stats.makeandsavehistogram(
            np.asarray(theglobalmaxlist),
            len(corrscale),
            0,
            outputname + namesuffix,
            displaytitle="lagtime histogram",
            displayplots=optiondict["displayplots"],
            therange=(corrscale[0], corrscale[-1]),
            refine=False,
            dictvarname="globallaghist_pass" + str(thepass),
            saveasbids=optiondict["bidsoutput"],
            append=(optiondict["echocancel"] or (thepass > 1)),
            thedict=optiondict,
        )

        if optiondict["checkpoint"]:
            outcorrarray[:, :] = 0.0
            outcorrarray[validvoxels, :] = corrout[:, :]
            if optiondict["textio"]:
                tide_io.writenpvecs(
                    outcorrarray.reshape(nativecorrshape),
                    outputname + "_corrout_prefit_pass" + str(thepass) + ".txt",
                )
            else:
                if optiondict["bidsoutput"]:
                    savename = outputname + "_desc-corroutprefit_pass-" + str(thepass)
                else:
                    savename = outputname + "_corrout_prefit_pass" + str(thepass)
                tide_io.savetonifti(outcorrarray.reshape(nativecorrshape), theheader, savename)

        TimingLGR.info(
            f"{similaritytype} calculation end, pass {thepass}",
            {
                "message2": voxelsprocessed_cp,
                "message3": "voxels",
            },
        )

        # Step 1b.  Do a peak prefit
        if optiondict["similaritymetric"] == "hybrid":
            LGR.info(f"\n\nPeak prefit calculation, pass {thepass}")
            TimingLGR.info(f"Peak prefit calculation start, pass {thepass}")
            peakevalpass_func = addmemprofiling(
                tide_peakeval.peakevalpass,
                optiondict["memprofile"],
                "before peakevalpass",
            )

            voxelsprocessed_pe, thepeakdict = peakevalpass_func(
                fmri_data_valid[:, :],
                cleaned_referencetc,
                initial_fmri_x,
                os_fmri_x,
                theMutualInformationator,
                trimmedcorrscale,
                corrout,
                nprocs=optiondict["nprocs_peakeval"],
                alwaysmultiproc=optiondict["alwaysmultiproc"],
                bipolar=optiondict["bipolar"],
                oversampfactor=optiondict["oversampfactor"],
                interptype=optiondict["interptype"],
                showprogressbar=optiondict["showprogressbar"],
                chunksize=optiondict["mp_chunksize"],
                rt_floatset=rt_floatset,
                rt_floattype=rt_floattype,
            )

            TimingLGR.info(
                f"Peak prefit end, pass {thepass}",
                {
                    "message2": voxelsprocessed_pe,
                    "message3": "voxels",
                },
            )
            mipeaks = lagtimes * 0.0
            for i in range(numvalidspatiallocs):
                if len(thepeakdict[str(i)]) > 0:
                    mipeaks[i] = thepeakdict[str(i)][0][0]
        else:
            thepeakdict = None

        # Step 2 - similarity function fitting and time lag estimation
        LGR.info(f"\n\nTime lag estimation pass {thepass}")
        TimingLGR.info(f"Time lag estimation start, pass {thepass}")
        fitcorr_func = addmemprofiling(
            tide_simfuncfit.fitcorr, optiondict["memprofile"], "before fitcorr"
        )
        thefitter.setfunctype(optiondict["similaritymetric"])
        thefitter.setcorrtimeaxis(trimmedcorrscale)

        # use initial lags if this is a hybrid fit
        if optiondict["similaritymetric"] == "hybrid" and thepeakdict is not None:
            initlags = mipeaks
        else:
            initlags = None

        voxelsprocessed_fc = fitcorr_func(
            genlagtc,
            initial_fmri_x,
            lagtc,
            trimmedcorrscale,
            thefitter,
            corrout,
            fitmask,
            failreason,
            lagtimes,
            lagstrengths,
            lagsigma,
            gaussout,
            windowout,
            R2,
            peakdict=thepeakdict,
            nprocs=optiondict["nprocs_fitcorr"],
            alwaysmultiproc=optiondict["alwaysmultiproc"],
            fixdelay=optiondict["fixdelay"],
            showprogressbar=optiondict["showprogressbar"],
            chunksize=optiondict["mp_chunksize"],
            despeckle_thresh=optiondict["despeckle_thresh"],
            initiallags=initlags,
            rt_floatset=rt_floatset,
            rt_floattype=rt_floattype,
        )

        TimingLGR.info(
            f"Time lag estimation end, pass {thepass}",
            {
                "message2": voxelsprocessed_fc,
                "message3": "voxels",
            },
        )

        # Step 2b - Correlation time despeckle
        if optiondict["despeckle_passes"] > 0:
            LGR.info(f"\n\nCorrelation despeckling pass {thepass}")
            LGR.info(f"\tUsing despeckle_thresh = {optiondict['despeckle_thresh']:.3f}")
            TimingLGR.info(f"Correlation despeckle start, pass {thepass}")

            # find lags that are very different from their neighbors, and refit starting at the median lag for the point
            voxelsprocessed_fc_ds = 0
            despecklingdone = False
            for despecklepass in range(optiondict["despeckle_passes"]):
                LGR.info(f"\n\nCorrelation despeckling subpass {despecklepass + 1}")
                outmaparray *= 0.0
                outmaparray[validvoxels] = eval("lagtimes")[:]
                medianlags = ndimage.median_filter(
                    outmaparray.reshape(nativespaceshape), 3
                ).reshape(numspatiallocs)
                initlags = np.where(
                    np.abs(outmaparray - medianlags) > optiondict["despeckle_thresh"],
                    medianlags,
                    -1000000.0,
                )[validvoxels]
                if len(initlags) > 0:
                    if len(np.where(initlags != -1000000.0)[0]) > 0:
                        voxelsprocessed_thispass = fitcorr_func(
                            genlagtc,
                            initial_fmri_x,
                            lagtc,
                            trimmedcorrscale,
                            thefitter,
                            corrout,
                            fitmask,
                            failreason,
                            lagtimes,
                            lagstrengths,
                            lagsigma,
                            gaussout,
                            windowout,
                            R2,
                            peakdict=thepeakdict,
                            nprocs=optiondict["nprocs_fitcorr"],
                            alwaysmultiproc=optiondict["alwaysmultiproc"],
                            fixdelay=optiondict["fixdelay"],
                            showprogressbar=optiondict["showprogressbar"],
                            chunksize=optiondict["mp_chunksize"],
                            despeckle_thresh=optiondict["despeckle_thresh"],
                            initiallags=initlags,
                            rt_floatset=rt_floatset,
                            rt_floattype=rt_floattype,
                        )
                        voxelsprocessed_fc_ds += voxelsprocessed_thispass
                        optiondict[
                            "despecklemasksize_pass" + str(thepass) + "_d" + str(despecklepass + 1)
                        ] = voxelsprocessed_thispass
                        optiondict[
                            "despecklemaskpct_pass" + str(thepass) + "_d" + str(despecklepass + 1)
                        ] = (100.0 * voxelsprocessed_thispass / optiondict["corrmasksize"])
                    else:
                        despecklingdone = True
                else:
                    despecklingdone = True
                if despecklingdone:
                    LGR.info("Nothing left to do! Terminating despeckling")
                    break

            if optiondict["savedespecklemasks"] and thepass == optiondict["passes"]:
                theheader = copy.deepcopy(nim_hdr)
                theheader["dim"][4] = 1
                if optiondict["bidsoutput"]:
                    savename = outputname + "_desc-despeckle_mask"
                else:
                    savename = outputname + "_despecklemask"
                if not fileiscifti:
                    theheader["dim"][0] = 3
                    tide_io.savetonifti(
                        (
                            np.where(
                                np.abs(outmaparray - medianlags) > optiondict["despeckle_thresh"],
                                medianlags,
                                0.0,
                            )
                        ).reshape(nativespaceshape),
                        theheader,
                        savename,
                    )
                else:
                    timeindex = theheader["dim"][0] - 1
                    spaceindex = theheader["dim"][0]
                    theheader["dim"][timeindex] = 1
                    theheader["dim"][spaceindex] = numspatiallocs
                    tide_io.savetocifti(
                        (
                            np.where(
                                np.abs(outmaparray - medianlags) > optiondict["despeckle_thresh"],
                                medianlags,
                                0.0,
                            )
                        ),
                        cifti_hdr,
                        theheader,
                        savename,
                        isseries=False,
                        names=["despecklemask"],
                    )
            LGR.info(
                f"\n\n{voxelsprocessed_fc_ds} voxels despeckled in "
                f"{optiondict['despeckle_passes']} passes"
            )
            TimingLGR.info(
                f"Correlation despeckle end, pass {thepass}",
                {
                    "message2": voxelsprocessed_fc_ds,
                    "message3": "voxels",
                },
            )

        # Step 3 - regressor refinement for next pass
        if thepass < optiondict["passes"] or optiondict["convergencethresh"] is not None:
            LGR.info(f"\n\nRegressor refinement, pass {thepass}")
            TimingLGR.info(f"Regressor refinement start, pass {thepass}")
            if optiondict["refineoffset"]:
                peaklag, peakheight, peakwidth = tide_stats.gethistprops(
                    lagtimes[np.where(fitmask > 0)],
                    optiondict["histlen"],
                    pickleft=optiondict["pickleft"],
                    peakthresh=optiondict["pickleftthresh"],
                )
                optiondict["offsettime"] = peaklag
                optiondict["offsettime_total"] += peaklag
                LGR.info(
                    f"offset time set to {optiondict['offsettime']:.3f}, "
                    f"total is {optiondict['offsettime_total']:.3f}"
                )

            # regenerate regressor for next pass
            refineregressor_func = addmemprofiling(
                tide_refine.refineregressor,
                optiondict["memprofile"],
                "before refineregressor",
            )
            (
                voxelsprocessed_rr,
                outputdata,
                refinemask,
                locationfails,
                ampfails,
                lagfails,
                sigmafails,
            ) = refineregressor_func(
                fmri_data_valid,
                fmritr,
                shiftedtcs,
                weights,
                thepass,
                lagstrengths,
                lagtimes,
                lagsigma,
                fitmask,
                R2,
                theprefilter,
                optiondict,
                padtrs=numpadtrs,
                includemask=internalrefineincludemask_valid,
                excludemask=internalrefineexcludemask_valid,
                rt_floatset=rt_floatset,
                rt_floattype=rt_floattype,
            )
            optiondict["refinemasksize_pass" + str(thepass)] = voxelsprocessed_rr
            optiondict["refinemaskpct_pass" + str(thepass)] = (
                100.0 * voxelsprocessed_rr / optiondict["corrmasksize"]
            )
            optiondict["refinelocationfails_pass" + str(thepass)] = locationfails
            optiondict["refineampfails_pass" + str(thepass)] = ampfails
            optiondict["refinelagfails_pass" + str(thepass)] = lagfails
            optiondict["refinesigmafails_pass" + str(thepass)] = sigmafails
            if voxelsprocessed_rr > 0:
                normoutputdata = tide_math.stdnormalize(theprefilter.apply(fmrifreq, outputdata))
                normunfilteredoutputdata = tide_math.stdnormalize(outputdata)
                if optiondict["bidsoutput"]:
                    tide_io.writebidstsv(
                        outputname + "_desc-refinedmovingregressor_timeseries",
                        normunfilteredoutputdata,
                        1.0 / fmritr,
                        columns=["unfiltered_pass" + str(thepass)],
                        append=(thepass > 1),
                    )
                    tide_io.writebidstsv(
                        outputname + "_desc-refinedmovingregressor_timeseries",
                        normoutputdata,
                        1.0 / fmritr,
                        columns=["filtered_pass" + str(thepass)],
                        append=True,
                    )
                else:
                    tide_io.writenpvecs(
                        normoutputdata,
                        outputname + "_refinedregressor_pass" + str(thepass) + ".txt",
                    )
                    tide_io.writenpvecs(
                        normunfilteredoutputdata,
                        outputname + "_unfilteredrefinedregressor_pass" + str(thepass) + ".txt",
                    )

                # check for convergence
                regressormse = mse(normoutputdata, previousnormoutputdata)
                optiondict["regressormse_pass" + str(thepass).zfill(2)] = regressormse
                LGR.info(f"regressor difference at end of pass {thepass:d} is {regressormse:.6f}")
                if optiondict["convergencethresh"] is not None:
                    if thepass >= optiondict["maxpasses"]:
                        LGR.info("refinement ended (maxpasses reached")
                        stoprefining = True
                        refinestopreason = "maxpassesreached"
                    elif regressormse < optiondict["convergencethresh"]:
                        LGR.info("refinement ended (refinement has converged")
                        stoprefining = True
                        refinestopreason = "convergence"
                    else:
                        stoprefining = False
                elif thepass >= optiondict["passes"]:
                    stoprefining = True
                    refinestopreason = "passesreached"
                else:
                    stoprefining = False

                if optiondict["detrendorder"] > 0:
                    resampnonosref_y = tide_fit.detrend(
                        tide_resample.doresample(
                            initial_fmri_x,
                            normoutputdata,
                            initial_fmri_x,
                            method=optiondict["interptype"],
                        ),
                        order=optiondict["detrendorder"],
                        demean=optiondict["dodemean"],
                    )
                    resampref_y = tide_fit.detrend(
                        tide_resample.doresample(
                            initial_fmri_x,
                            normoutputdata,
                            os_fmri_x,
                            method=optiondict["interptype"],
                        ),
                        order=optiondict["detrendorder"],
                        demean=optiondict["dodemean"],
                    )
                else:
                    resampnonosref_y = tide_resample.doresample(
                        initial_fmri_x,
                        normoutputdata,
                        initial_fmri_x,
                        method=optiondict["interptype"],
                    )
                    resampref_y = tide_resample.doresample(
                        initial_fmri_x,
                        normoutputdata,
                        os_fmri_x,
                        method=optiondict["interptype"],
                    )
                if optiondict["tmaskname"] is not None:
                    resampnonosref_y *= tmask_y
                    thefit, R = tide_fit.mlregress(tmask_y, resampnonosref_y)
                    resampnonosref_y -= thefit[0, 1] * tmask_y
                    resampref_y *= tmaskos_y
                    thefit, R = tide_fit.mlregress(tmaskos_y, resampref_y)
                    resampref_y -= thefit[0, 1] * tmaskos_y

                # reinitialize lagtc for resampling
                previousnormoutputdata = normoutputdata + 0.0
                genlagtc = tide_resample.FastResampler(
                    initial_fmri_x, normoutputdata, padtime=padtime
                )
                nonosrefname = "_reference_fmrires_pass" + str(thepass + 1) + ".txt"
                osrefname = "_reference_resampres_pass" + str(thepass + 1) + ".txt"
                (
                    optiondict["kurtosis_reference_pass" + str(thepass + 1)],
                    optiondict["kurtosisz_reference_pass" + str(thepass + 1)],
                    optiondict["kurtosisp_reference_pass" + str(thepass + 1)],
                ) = tide_stats.kurtosisstats(resampref_y)
                if not stoprefining:
                    if optiondict["bidsoutput"]:
                        tide_io.writebidstsv(
                            outputname + "_desc-movingregressor_timeseries",
                            tide_math.stdnormalize(resampnonosref_y),
                            1.0 / fmritr,
                            columns=["pass" + str(thepass + 1)],
                            append=True,
                        )
                        tide_io.writebidstsv(
                            outputname + "_desc-oversampledmovingregressor_timeseries",
                            tide_math.stdnormalize(resampref_y),
                            oversampfreq,
                            columns=["pass" + str(thepass + 1)],
                            append=True,
                        )
                    else:
                        tide_io.writenpvecs(
                            tide_math.stdnormalize(resampnonosref_y),
                            outputname + nonosrefname,
                        )
                        tide_io.writenpvecs(
                            tide_math.stdnormalize(resampref_y), outputname + osrefname
                        )
            else:
                LGR.warning(f"refinement failed - terminating at end of pass {thepass}")
                stoprefining = True
                refinestopreason = "emptymask"

            TimingLGR(
                f"Regressor refinement end, pass {thepass}",
                {
                    "message2": voxelsprocessed_rr,
                    "message3": "voxels",
                },
            )
        if optiondict["saveintermediatemaps"]:
            maplist = [
                ("lagtimes", "maxtime"),
                ("lagstrengths", "maxcorr"),
                ("lagsigma", "maxwidth"),
                ("fitmask", "fitmask"),
                ("failreason", "corrfitfailreason"),
            ]
            if thepass < optiondict["passes"]:
                maplist.append(("refinemask", "refinemask"))
            for mapname, mapsuffix in maplist:
                if optiondict["memprofile"]:
                    memcheckpoint("about to write " + mapname + "to" + mapsuffix)
                else:
                    tide_util.logmem("about to write " + mapname + "to" + mapsuffix)
                outmaparray[:] = 0.0
                outmaparray[validvoxels] = eval(mapname)[:]
                if optiondict["textio"]:
                    tide_io.writenpvecs(
                        outmaparray.reshape(nativespaceshape, 1),
                        outputname + "_" + mapsuffix + passsuffix + ".txt",
                    )
                else:
                    if optiondict["bidsoutput"]:
                        if mapname == "fitmask":
                            savename = outputname + "_pass-" + passsuffix + "_desc-corrfit_mask"
                        elif mapname == "failreason":
                            savename = (
                                outputname + "_pass-" + passsuffix + "_desc-corrfitfailreason_info"
                            )
                        else:
                            savename = (
                                outputname + "_pass-" + passsuffix + "_desc-" + mapsuffix + "_map"
                            )
                        bidsdict = bidsbasedict.copy()
                        if mapname == "lagtimes" or mapname == "lagsigma":
                            bidsdict["Units"] = "second"
                        tide_io.writedicttojson(bidsdict, savename + ".json")
                    else:
                        savename = outputname + "_" + mapname + passsuffix
                    tide_io.savetonifti(outmaparray.reshape(nativespaceshape), theheader, savename)
    # We are done with refinement.
    if optiondict["convergencethresh"] is None:
        optiondict["actual_passes"] = optiondict["passes"]
    else:
        optiondict["actual_passes"] = thepass - 1
    optiondict["refinestopreason"] = refinestopreason

    # Post refinement step -1 - Coherence calculation
    if optiondict["calccoherence"]:
        TimingLGR.info("Coherence calculation start")
        LGR.info("\n\nCoherence calculation")
        reportstep = 1000

        # make the Coherer
        theCoherer = tide_classes.Coherer(
            Fs=(1.0 / fmritr),
            reftc=cleaned_nonosreferencetc,
            freqmin=0.0,
            freqmax=0.2,
            ncprefilter=theprefilter,
            windowfunc=optiondict["windowfunc"],
            detrendorder=optiondict["detrendorder"],
            debug=False,
        )
        theCoherer.setreftc(cleaned_nonosreferencetc)
        (
            coherencefreqstart,
            dummy,
            coherencefreqstep,
            coherencefreqaxissize,
        ) = theCoherer.getaxisinfo()
        if optiondict["textio"]:
            nativecoherenceshape = (xsize, coherencefreqaxissize)
        else:
            if fileiscifti:
                nativecoherenceshape = (1, 1, 1, coherencefreqaxissize, numspatiallocs)
            else:
                nativecoherenceshape = (xsize, ysize, numslices, coherencefreqaxissize)

        internalvalidcoherenceshape = (numvalidspatiallocs, coherencefreqaxissize)
        internalcoherenceshape = (numspatiallocs, coherencefreqaxissize)

        # now allocate the arrays needed for the coherence calculation
        if optiondict["sharedmem"]:
            coherencefunc, dummy, dummy = allocshared(internalvalidcoherenceshape, rt_outfloatset)
            coherencepeakval, dummy, dummy = allocshared(numvalidspatiallocs, rt_outfloatset)
            coherencepeakfreq, dummy, dummy = allocshared(numvalidspatiallocs, rt_outfloatset)
        else:
            coherencefunc = np.zeros(internalvalidcoherenceshape, dtype=rt_outfloattype)
            coherencepeakval, dummy, dummy = allocshared(numvalidspatiallocs, rt_outfloatset)
            coherencepeakfreq = np.zeros(numvalidspatiallocs, dtype=rt_outfloattype)

        coherencepass_func = addmemprofiling(
            tide_calccoherence.coherencepass,
            optiondict["memprofile"],
            "before coherencepass",
        )
        voxelsprocessed_coherence = coherencepass_func(
            fmri_data_valid,
            theCoherer,
            coherencefunc,
            coherencepeakval,
            coherencepeakfreq,
            reportstep,
            alt=True,
            showprogressbar=optiondict["showprogressbar"],
            chunksize=optiondict["mp_chunksize"],
            nprocs=1,
            alwaysmultiproc=False,
            rt_floatset=rt_floatset,
            rt_floattype=rt_floattype,
        )

        # save the results of the calculations
        outcoherencearray = np.zeros(internalcoherenceshape, dtype=rt_floattype)
        outcoherencearray[validvoxels, :] = coherencefunc[:, :]
        theheader = copy.deepcopy(nim_hdr)
        theheader["toffset"] = coherencefreqstart
        theheader["pixdim"][4] = coherencefreqstep
        if optiondict["textio"]:
            tide_io.writenpvecs(
                outcoherencearray.reshape(nativecoherenceshape),
                outputname + "_coherence.txt",
            )
        else:
            if optiondict["bidsoutput"]:
                savename = outputname + "_desc-coherence_info"
            else:
                savename = outputname + "_coherence"
        if fileiscifti:
            timeindex = theheader["dim"][0] - 1
            spaceindex = theheader["dim"][0]
            theheader["dim"][timeindex] = coherencefreqaxissize
            theheader["dim"][spaceindex] = numspatiallocs
            tide_io.savetocifti(
                outcoherencearray,
                cifti_hdr,
                theheader,
                savename,
                isseries=True,
                names=["coherence"],
            )
        else:
            theheader["dim"][0] = 3
            theheader["dim"][4] = coherencefreqaxissize
            tide_io.savetonifti(
                outcoherencearray.reshape(nativecoherenceshape), theheader, savename
            )
        del coherencefunc
        del outcoherencearray

        TimingLGR.info(
            "Coherence calculation end",
            {
                "message2": voxelsprocessed_coherence,
                "message3": "voxels",
            },
        )

    # Post refinement step 0 - Wiener deconvolution
    if optiondict["dodeconv"]:
        TimingLGR.info("Wiener deconvolution start")
        LGR.info("\n\nWiener deconvolution")
        reportstep = 1000

        # now allocate the arrays needed for Wiener deconvolution
        if optiondict["sharedmem"]:
            wienerdeconv, dummy, dummy = allocshared(internalvalidspaceshape, rt_outfloatset)
            wpeak, dummy, dummy = allocshared(internalvalidspaceshape, rt_outfloatset)
        else:
            wienerdeconv = np.zeros(internalvalidspaceshape, dtype=rt_outfloattype)
            wpeak = np.zeros(internalvalidspaceshape, dtype=rt_outfloattype)

        wienerpass_func = addmemprofiling(
            tide_wiener.wienerpass,
            optiondict["memprofile"],
            "before wienerpass",
        )
        voxelsprocessed_wiener = wienerpass_func(
            numspatiallocs,
            reportstep,
            fmri_data_valid,
            threshval,
            optiondict,
            wienerdeconv,
            wpeak,
            resampref_y,
            rt_floatset=rt_floatset,
            rt_floattype=rt_floattype,
        )
        TimingLGR.info(
            "Wiener deconvolution end",
            {
                "message2": voxelsprocessed_wiener,
                "message3": "voxels",
            },
        )

    # Post refinement step 1 - GLM fitting to remove moving signal
    if optiondict["doglmfilt"]:
        TimingLGR.info("GLM filtering start")
        LGR.info("\n\nGLM filtering")
        reportstep = 1000
        if (optiondict["gausssigma"] > 0.0) or (optiondict["glmsourcefile"] is not None):
            if optiondict["glmsourcefile"] is not None:
                LGR.info(f"reading in {optiondict['glmsourcefile']} for GLM filter, please wait")
                if optiondict["textio"]:
                    nim_data = tide_io.readvecs(optiondict["glmsourcefile"])
                else:
                    nim, nim_data, nim_hdr, thedims, thesizes = tide_io.readfromnifti(
                        optiondict["glmsourcefile"]
                    )
            else:
                LGR.info(f"rereading {fmrifilename} for GLM filter, please wait")
                if optiondict["textio"]:
                    nim_data = tide_io.readvecs(fmrifilename)
                else:
                    nim, nim_data, nim_hdr, thedims, thesizes = tide_io.readfromnifti(fmrifilename)

            meanvalue = np.mean(
                nim_data.reshape((numspatiallocs, timepoints))[:, validstart : validend + 1],
                axis=1,
            )
            fmri_data_valid = (
                nim_data.reshape((numspatiallocs, timepoints))[:, validstart : validend + 1]
            )[validvoxels, :] + 0.0

            # move fmri_data_valid into shared memory
            if optiondict["sharedmem"]:
                LGR.info("moving fmri data to shared memory")
                TimingLGR.info("Start moving fmri_data to shared memory")
                numpy2shared_func = addmemprofiling(
                    numpy2shared,
                    optiondict["memprofile"],
                    "before movetoshared (glm)",
                )
                fmri_data_valid = numpy2shared_func(fmri_data_valid, rt_floatset)
                TimingLGR.info("End moving fmri_data to shared memory")
            del nim_data

        # now allocate the arrays needed for GLM filtering
        if optiondict["sharedmem"]:
            glmmean, dummy, dummy = allocshared(internalvalidspaceshape, rt_outfloatset)
            rvalue, dummy, dummy = allocshared(internalvalidspaceshape, rt_outfloatset)
            r2value, dummy, dummy = allocshared(internalvalidspaceshape, rt_outfloatset)
            fitNorm, dummy, dummy = allocshared(internalvalidspaceshape, rt_outfloatset)
            fitcoeff, dummy, dummy = allocshared(internalvalidspaceshape, rt_outfloatset)
            movingsignal, dummy, dummy = allocshared(internalvalidfmrishape, rt_outfloatset)
            filtereddata, dummy, dummy = allocshared(internalvalidfmrishape, rt_outfloatset)
        else:
            glmmean = np.zeros(internalvalidspaceshape, dtype=rt_outfloattype)
            rvalue = np.zeros(internalvalidspaceshape, dtype=rt_outfloattype)
            r2value = np.zeros(internalvalidspaceshape, dtype=rt_outfloattype)
            fitNorm = np.zeros(internalvalidspaceshape, dtype=rt_outfloattype)
            fitcoeff = np.zeros(internalvalidspaceshape, dtype=rt_outfloattype)
            movingsignal = np.zeros(internalvalidfmrishape, dtype=rt_outfloattype)
            filtereddata = np.zeros(internalvalidfmrishape, dtype=rt_outfloattype)

        if optiondict["memprofile"]:
            memcheckpoint("about to start glm noise removal...")
        else:
            tide_util.logmem("before glm")

        if optiondict["preservefiltering"]:
            for i in range(len(validvoxels)):
                fmri_data_valid[i] = theprefilter.apply(optiondict["fmrifreq"], fmri_data_valid[i])
        glmpass_func = addmemprofiling(
            tide_glmpass.glmpass, optiondict["memprofile"], "before glmpass"
        )
        voxelsprocessed_glm = glmpass_func(
            numvalidspatiallocs,
            fmri_data_valid,
            threshval,
            lagtc,
            glmmean,
            rvalue,
            r2value,
            fitcoeff,
            fitNorm,
            movingsignal,
            filtereddata,
            reportstep=reportstep,
            nprocs=optiondict["nprocs_glm"],
            alwaysmultiproc=optiondict["alwaysmultiproc"],
            showprogressbar=optiondict["showprogressbar"],
            mp_chunksize=optiondict["mp_chunksize"],
            rt_floatset=rt_floatset,
            rt_floattype=rt_floattype,
        )
        del fmri_data_valid

        TimingLGR.info(
            "GLM filtering end",
            {
                "message2": voxelsprocessed_glm,
                "message3": "voxels",
            },
        )
        if optiondict["memprofile"]:
            memcheckpoint("...done")
        else:
            tide_util.logmem("after glm filter")
        LGR.info("")
    else:
        # get the original data to calculate the mean
        LGR.info(f"rereading {fmrifilename} to calculate mean value, please wait")
        if optiondict["textio"]:
            nim_data = tide_io.readvecs(fmrifilename)
        else:
            nim, nim_data, nim_hdr, thedims, thesizes = tide_io.readfromnifti(fmrifilename)
        meanvalue = np.mean(
            nim_data.reshape((numspatiallocs, timepoints))[:, validstart : validend + 1], axis=1
        )
        # meanvalue = np.mean(fmri_data, axis=1)

    # Post refinement step 2 - make and save interesting histograms
    TimingLGR.info("Start saving histograms")
    if optiondict["bidsoutput"]:
        namesuffix = "_desc-maxtime_hist"
    else:
        namesuffix = "_laghist"
    tide_stats.makeandsavehistogram(
        lagtimes[np.where(fitmask > 0)],
        optiondict["histlen"],
        0,
        outputname + namesuffix,
        displaytitle="lagtime histogram",
        displayplots=optiondict["displayplots"],
        refine=False,
        dictvarname="laghist",
        saveasbids=optiondict["bidsoutput"],
        thedict=optiondict,
    )
    if optiondict["bidsoutput"]:
        namesuffix = "_desc-maxcorr_hist"
    else:
        namesuffix = "_strengthhist"
    tide_stats.makeandsavehistogram(
        lagstrengths[np.where(fitmask > 0)],
        optiondict["histlen"],
        0,
        outputname + namesuffix,
        displaytitle="lagstrength histogram",
        displayplots=optiondict["displayplots"],
        therange=(0.0, 1.0),
        dictvarname="strengthhist",
        saveasbids=optiondict["bidsoutput"],
        thedict=optiondict,
    )
    if optiondict["bidsoutput"]:
        namesuffix = "_desc-maxwidth_hist"
    else:
        namesuffix = "_widthhist"
    tide_stats.makeandsavehistogram(
        lagsigma[np.where(fitmask > 0)],
        optiondict["histlen"],
        1,
        outputname + namesuffix,
        displaytitle="lagsigma histogram",
        displayplots=optiondict["displayplots"],
        dictvarname="widthhist",
        saveasbids=optiondict["bidsoutput"],
        thedict=optiondict,
    )
    if optiondict["bidsoutput"]:
        namesuffix = "_desc-maxcorrsq_hist"
    else:
        namesuffix = "_R2hist"
    if optiondict["doglmfilt"]:
        tide_stats.makeandsavehistogram(
            r2value[np.where(fitmask > 0)],
            optiondict["histlen"],
            1,
            outputname + namesuffix,
            displaytitle="correlation R2 histogram",
            displayplots=optiondict["displayplots"],
            dictvarname="R2hist",
            saveasbids=optiondict["bidsoutput"],
            thedict=optiondict,
        )
    TimingLGR.info("Finished saving histograms")

    # put some quality metrics into the info structure
    histpcts = [0.02, 0.25, 0.5, 0.75, 0.98]
    thetimepcts = tide_stats.getfracvals(lagtimes[np.where(fitmask > 0)], histpcts, nozero=False)
    thestrengthpcts = tide_stats.getfracvals(
        lagstrengths[np.where(fitmask > 0)], histpcts, nozero=False
    )
    thesigmapcts = tide_stats.getfracvals(lagsigma[np.where(fitmask > 0)], histpcts, nozero=False)
    for i in range(len(histpcts)):
        optiondict[
            "lagtimes_" + str(int(np.round(100 * histpcts[i], 0))).zfill(2) + "pct"
        ] = thetimepcts[i]
        optiondict[
            "lagstrengths_" + str(int(np.round(100 * histpcts[i], 0))).zfill(2) + "pct"
        ] = thestrengthpcts[i]
        optiondict[
            "lagsigma_" + str(int(np.round(100 * histpcts[i], 0))).zfill(2) + "pct"
        ] = thesigmapcts[i]
    optiondict["fitmasksize"] = np.sum(fitmask)
    optiondict["fitmaskpct"] = 100.0 * optiondict["fitmasksize"] / optiondict["corrmasksize"]

    # Post refinement step 3 - save out all of the important arrays to nifti files
    # write out the options used
    tide_io.writedicttojson(optiondict, outputname + "_options.json")

    # do ones with one time point first
    TimingLGR.info("Start saving maps")
    if not optiondict["textio"]:
        theheader = copy.deepcopy(nim_hdr)
        if fileiscifti:
            timeindex = theheader["dim"][0] - 1
            spaceindex = theheader["dim"][0]
            theheader["dim"][timeindex] = 1
            theheader["dim"][spaceindex] = numspatiallocs
        else:
            theheader["dim"][0] = 3
            theheader["dim"][4] = 1

    # Prepare extra maps
    savelist = [
        ("lagtimes", "maxtime"),
        ("lagstrengths", "maxcorr"),
        ("lagsigma", "maxwidth"),
        ("R2", "maxcorrsq"),
        ("fitmask", "fitmask"),
        ("failreason", "corrfitfailreason"),
    ]
    MTT = np.square(lagsigma) - (optiondict["acwidth"] * optiondict["acwidth"])
    MTT = np.where(MTT > 0.0, MTT, 0.0)
    MTT = np.sqrt(MTT)
    savelist += [("MTT", "MTT")]
    if optiondict["calccoherence"]:
        savelist += [
            ("coherencepeakval", "coherencepeakval"),
            ("coherencepeakfreq", "coherencepeakfreq"),
        ]
    if optiondict["similaritymetric"] == "mutualinfo":
        savelist += [("baseline", "baseline"), ("baselinedev", "baselinedev")]
    for mapname, mapsuffix in savelist:
        if optiondict["memprofile"]:
            memcheckpoint("about to write " + mapname + "to" + mapsuffix)
        else:
            tide_util.logmem("about to write " + mapname + "to" + mapsuffix)
        outmaparray[:] = 0.0
        outmaparray[validvoxels] = eval(mapname)[:]
        if optiondict["textio"]:
            tide_io.writenpvecs(
                outmaparray.reshape(nativespaceshape, 1),
                outputname + "_" + mapsuffix + ".txt",
            )
        else:
            if optiondict["bidsoutput"]:
                if mapname == "fitmask":
                    savename = outputname + "_desc-corrfit_mask"
                elif mapname == "failreason":
                    savename = outputname + "_desc-corrfitfailreason_info"
                else:
                    savename = outputname + "_desc-" + mapsuffix + "_map"
                bidsdict = bidsbasedict.copy()
                if mapname == "lagtimes" or mapname == "lagsigma" or mapname == "MTT":
                    bidsdict["Units"] = "second"
                tide_io.writedicttojson(bidsdict, savename + ".json")
            else:
                savename = outputname + "_" + mapname
            if not fileiscifti:
                tide_io.savetonifti(outmaparray.reshape(nativespaceshape), theheader, savename)
            else:
                tide_io.savetocifti(
                    outmaparray,
                    cifti_hdr,
                    theheader,
                    savename,
                    isseries=False,
                    names=[mapsuffix],
                )

    if optiondict["doglmfilt"]:
        for mapname, mapsuffix in [
            ("rvalue", "lfofilterR"),
            ("r2value", "lfofilterR2"),
            ("glmmean", "lfofilterMean"),
            ("fitcoeff", "lfofilterCoeff"),
            ("fitNorm", "lfofilterNorm"),
        ]:
            if optiondict["memprofile"]:
                memcheckpoint("about to write " + mapname)
            else:
                tide_util.logmem("about to write " + mapname)
            outmaparray[:] = 0.0
            outmaparray[validvoxels] = eval(mapname)[:]
            if optiondict["textio"]:
                tide_io.writenpvecs(
                    outmaparray.reshape(nativespaceshape),
                    outputname + "_" + mapsuffix + ".txt",
                )
            else:
                if optiondict["bidsoutput"]:
                    savename = outputname + "_desc-" + mapsuffix + "_map"
                    bidsdict = bidsbasedict.copy()
                    tide_io.writedicttojson(bidsdict, savename + ".json")
                else:
                    savename = outputname + "_" + mapname
                if not fileiscifti:
                    tide_io.savetonifti(outmaparray.reshape(nativespaceshape), theheader, savename)
                else:
                    tide_io.savetocifti(
                        outmaparray,
                        cifti_hdr,
                        theheader,
                        savename,
                        isseries=False,
                        names=[mapsuffix],
                    )
        del rvalue
        del r2value
        del fitcoeff
        del fitNorm

    for mapname, mapsuffix in [("meanvalue", "mean")]:
        if optiondict["memprofile"]:
            memcheckpoint("about to write " + mapname)
        else:
            tide_util.logmem("about to write " + mapname)
        outmaparray[:] = 0.0
        outmaparray[:] = eval(mapname)[:]
        if optiondict["textio"]:
            tide_io.writenpvecs(
                outmaparray.reshape(nativespaceshape),
                outputname + "_" + mapsuffix + ".txt",
            )
        else:
            if optiondict["bidsoutput"]:
                savename = outputname + "_desc-" + mapsuffix + "_map"
                bidsdict = bidsbasedict.copy()
                tide_io.writedicttojson(bidsdict, savename + ".json")
            else:
                savename = outputname + "_" + mapname
            if not fileiscifti:
                tide_io.savetonifti(outmaparray.reshape(nativespaceshape), theheader, savename)
            else:
                tide_io.savetocifti(
                    outmaparray,
                    cifti_hdr,
                    theheader,
                    savename,
                    isseries=False,
                    names=[mapsuffix],
                )
    del meanvalue

    if optiondict["numestreps"] > 0:
        for i in range(0, len(thepercentiles)):
            pmask = np.where(np.abs(lagstrengths) > pcts[i], fitmask, 0 * fitmask)
            outmaparray[:] = 0.0
            outmaparray[validvoxels] = pmask[:]
            if optiondict["textio"]:
                tide_io.writenpvecs(
                    outmaparray.reshape(nativespaceshape),
                    outputname + "_p_lt_" + thepvalnames[i] + "_mask.txt",
                )
            else:
                if optiondict["bidsoutput"]:
                    savename = outputname + "_desc-plt" + thepvalnames[i] + "_mask"
                else:
                    savename = outputname + "_p_lt_" + thepvalnames[i] + "_mask"
                if not fileiscifti:
                    tide_io.savetonifti(outmaparray.reshape(nativespaceshape), theheader, savename)
                else:
                    tide_io.savetocifti(
                        outmaparray,
                        cifti_hdr,
                        theheader,
                        savename,
                        isseries=False,
                        names=["p_lt_" + thepvalnames[i] + "_mask"],
                    )

    if optiondict["passes"] > 1 and optiondict["refinestopreason"] != "emptymask":
        outmaparray[:] = 0.0
        outmaparray[validvoxels] = refinemask[:]
        if optiondict["textio"]:
            tide_io.writenpvecs(
                outfmriarray.reshape(nativefmrishape), outputname + "_lagregressor.txt"
            )
        else:
            if optiondict["bidsoutput"]:
                savename = outputname + "_desc-refine_mask"
            else:
                savename = outputname + "_refinemask"
            if not fileiscifti:
                tide_io.savetonifti(outmaparray.reshape(nativespaceshape), theheader, savename)
            else:
                tide_io.savetocifti(
                    outmaparray,
                    cifti_hdr,
                    theheader,
                    savename,
                    isseries=False,
                    names=["refinemask"],
                )
        del refinemask

    # clean up arrays that will no longer be needed
    del lagtimes
    del lagstrengths
    del lagsigma
    del R2
    del fitmask

    # now do the ones with other numbers of time points
    if not optiondict["textio"]:
        theheader = copy.deepcopy(nim_hdr)
        theheader["toffset"] = corrscale[corrorigin - lagmininpts]
        if fileiscifti:
            timeindex = theheader["dim"][0] - 1
            spaceindex = theheader["dim"][0]
            theheader["dim"][timeindex] = np.shape(outcorrarray)[1]
            theheader["dim"][spaceindex] = numspatiallocs
        else:
            theheader["dim"][4] = np.shape(outcorrarray)[1]
            theheader["pixdim"][4] = corrtr
    outcorrarray[:, :] = 0.0
    outcorrarray[validvoxels, :] = gaussout[:, :]
    if optiondict["textio"]:
        tide_io.writenpvecs(outcorrarray.reshape(nativecorrshape), outputname + "_gaussout.txt")
    else:
        if optiondict["bidsoutput"]:
            savename = outputname + "_desc-gaussout_info"
        else:
            savename = outputname + "_gaussout"
        if not fileiscifti:
            tide_io.savetonifti(outcorrarray.reshape(nativecorrshape), theheader, savename)
        else:
            tide_io.savetocifti(
                outcorrarray,
                cifti_hdr,
                theheader,
                savename,
                isseries=True,
                start=theheader["toffset"],
                step=corrtr,
            )

    del gaussout
    outcorrarray[:, :] = 0.0
    outcorrarray[validvoxels, :] = windowout[:, :]
    if optiondict["textio"]:
        tide_io.writenpvecs(outcorrarray.reshape(nativecorrshape), outputname + "_windowout.txt")
    else:
        if optiondict["bidsoutput"]:
            savename = outputname + "_desc-corrfitwindow_info"
        else:
            savename = outputname + "_windowout"
        if not fileiscifti:
            tide_io.savetonifti(outcorrarray.reshape(nativecorrshape), theheader, savename)
        else:
            tide_io.savetocifti(
                outcorrarray,
                cifti_hdr,
                theheader,
                savename,
                isseries=True,
                start=theheader["toffset"],
                step=corrtr,
            )

    del windowout
    outcorrarray[:, :] = 0.0
    outcorrarray[validvoxels, :] = corrout[:, :]
    if optiondict["textio"]:
        tide_io.writenpvecs(outcorrarray.reshape(nativecorrshape), outputname + "_corrout.txt")
    else:
        if optiondict["bidsoutput"]:
            savename = outputname + "_desc-corrout_info"
        else:
            savename = outputname + "_corrout"
        if not fileiscifti:
            tide_io.savetonifti(outcorrarray.reshape(nativecorrshape), theheader, savename)
        else:
            tide_io.savetocifti(
                outcorrarray,
                cifti_hdr,
                theheader,
                savename,
                isseries=True,
                start=theheader["toffset"],
                step=corrtr,
            )
    del corrout

    if not optiondict["textio"]:
        theheader = copy.deepcopy(nim_hdr)
        if fileiscifti:
            timeindex = theheader["dim"][0] - 1
            spaceindex = theheader["dim"][0]
            theheader["dim"][timeindex] = np.shape(outfmriarray)[1]
            theheader["dim"][spaceindex] = numspatiallocs
        else:
            theheader["dim"][4] = np.shape(outfmriarray)[1]
            theheader["pixdim"][4] = fmritr

    if optiondict["savelagregressors"]:
        outfmriarray[validvoxels, :] = lagtc[:, :]
        if optiondict["textio"]:
            tide_io.writenpvecs(
                outfmriarray.reshape(nativefmrishape), outputname + "_lagregressor.txt"
            )
        else:
            if optiondict["bidsoutput"]:
                savename = outputname + "_desc-lagregressor_bold"
            else:
                savename = outputname + "_lagregressor"
            tide_io.savetonifti(outfmriarray.reshape(nativefmrishape), theheader, savename)
            if not fileiscifti:
                tide_io.savetonifti(outfmriarray.reshape(nativefmrishape), theheader, savename)
            else:
                tide_io.savetocifti(
                    outfmriarray,
                    cifti_hdr,
                    theheader,
                    savename,
                    isseries=True,
                    start=0.0,
                    step=fmritr,
                )
        del lagtc

    if optiondict["passes"] > 1:
        if optiondict["savelagregressors"]:
            outfmriarray[validvoxels, :] = shiftedtcs[:, :]
            if optiondict["textio"]:
                tide_io.writenpvecs(
                    outfmriarray.reshape(nativefmrishape),
                    outputname + "_shiftedtcs.txt",
                )
            else:
                if optiondict["bidsoutput"]:
                    savename = outputname + "_desc-shiftedtcs_bold"
                else:
                    savename = outputname + "_shiftedtcs"
                if not fileiscifti:
                    tide_io.savetonifti(outfmriarray.reshape(nativefmrishape), theheader, savename)
                else:
                    tide_io.savetocifti(
                        outfmriarray,
                        cifti_hdr,
                        theheader,
                        savename,
                        isseries=True,
                        start=0.0,
                        step=fmritr,
                    )
        del shiftedtcs

    if optiondict["doglmfilt"] and optiondict["saveglmfiltered"]:
        if optiondict["savemovingsignal"]:
            outfmriarray[validvoxels, :] = movingsignal[:, :]
            if optiondict["textio"]:
                tide_io.writenpvecs(
                    outfmriarray.reshape(nativefmrishape),
                    outputname + "_movingsignal.txt",
                )
            else:
                if optiondict["bidsoutput"]:
                    savename = outputname + "_desc-lfofilterRemoved_bold"
                else:
                    savename = outputname + "_movingsignal"
                if not fileiscifti:
                    tide_io.savetonifti(outfmriarray.reshape(nativefmrishape), theheader, savename)
                else:
                    tide_io.savetocifti(
                        outfmriarray,
                        cifti_hdr,
                        theheader,
                        savename,
                        isseries=True,
                        start=0.0,
                        step=fmritr,
                    )
        del movingsignal
        outfmriarray[validvoxels, :] = filtereddata[:, :]
        if optiondict["textio"]:
            tide_io.writenpvecs(
                outfmriarray.reshape(nativefmrishape), outputname + "_filtereddata.txt"
            )
        else:
            if optiondict["bidsoutput"]:
                savename = outputname + "_desc-lfofilterCleaned_bold"
            else:
                savename = outputname + "_filtereddata"
            if not fileiscifti:
                tide_io.savetonifti(outfmriarray.reshape(nativefmrishape), theheader, savename)
            else:
                tide_io.savetocifti(
                    outfmriarray,
                    cifti_hdr,
                    theheader,
                    savename,
                    isseries=True,
                    start=0.0,
                    step=fmritr,
                )
        del filtereddata

    TimingLGR.info("Finished saving maps")
    LGR.info("done")

    if optiondict["displayplots"]:
        show()
    TimingLGR.info("Done")

    # Post refinement step 5 - process and save timing information
    nodeline = " ".join(
        [
            "Processed on",
            platform.node(),
            "(",
            optiondict["release_version"] + ",",
            optiondict["git_date"],
            ")",
        ]
    )

    optiondict["platform_information"] = nodeline
    tide_util.logmem("status")

    # do a final save of the options file
    if optiondict["bidsoutput"]:
        tide_io.writedicttojson(optiondict, outputname + "_desc-runoptions_info.json")
    else:
        tide_io.writedicttojson(optiondict, outputname + "_options.json")


if __name__ == "__main__":
    from rapidtide.workflows.rapidtide_parser import process_args

    rapidtide_main(process_args)<|MERGE_RESOLUTION|>--- conflicted
+++ resolved
@@ -392,10 +392,7 @@
             timepoints = nim_data.shape[1]
             numspatiallocs = nim_data.shape[0]
             LGR.info(f"cifti file has {timepoints} timepoints, {numspatiallocs} numspatiallocs")
-<<<<<<< HEAD
-=======
             slicesize = numspatiallocs
->>>>>>> 31ab0bfd
         else:
             LGR.info("input file is NIFTI")
             nim, nim_data, nim_hdr, thedims, thesizes = tide_io.readfromnifti(fmrifilename)
