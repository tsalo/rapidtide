--- conflicted
+++ resolved
@@ -84,26 +84,21 @@
     except KeyError:
         args.runningincontainer = False
     else:
-<<<<<<< HEAD
-        args.runningindocker = True
-        args.dockermemfree, args.dockermemswap = tide_util.findavailablemem()
-        tide_util.setmemlimit(args.dockermemfree)
+        args.runningincontainer = True
+        args.containermemfree, args.containermemswap = tide_util.findavailablemem()
+        tide_util.setmemlimit(args.containermemfree)
     
     # if running Apptainer/Singularity, this is necessary to enforce mmemory limits properly
     # otherwise likely to  error out in gzip.py or at voxelnormalize step
     try:
         singularity_env = os.environ.get("SINGULARITY_NAME") or os.environ.get("SINGULARITY_CONTAINER")
     except KeyError:
-        args.runninginsingularity = False
+        args.runningincontainer = False
     else:
-        args.runninginsingularity = True
+        args.runningincontainer = True
         args.singularitymemfree, args.singularitymemswap = tide_util.findavailablemem()
         tide_util.setmemlimit(args.singularitymemfree)
-=======
-        args.runningincontainer = True
-        args.containermemfree, args.containermemswap = tide_util.findavailablemem()
-        tide_util.setmemlimit(args.containermemfree)
->>>>>>> 08eb4f7b
+
 
     # Set up loggers for workflow
     setup_logger(
