--- conflicted
+++ resolved
@@ -295,11 +295,6 @@
     outputdict["lagmetrics"] = checklag(thelags, themask, debug=debug)
     outputdict["strengthmetrics"] = checkstrength(thestrengths, themask, debug=debug)
     outputdict["MTTmetrics"] = checkMTT(theMTTs, themask, debug=debug)
-<<<<<<< HEAD
-    outputdict["regressormetrics"] = checkregressors(
-        theregressors, outputdict["passes"], outputdict["filterlimits"], debug=debug
-    )
-=======
 
     if dograyonly:
         outputdict["grayonly-lagmetrics"] = checklag(thelags, themask * thegraymask, debug=debug)
@@ -307,6 +302,5 @@
     if dowhiteonly:
         outputdict["whiteonly-lagmetrics"] = checklag(thelags, themask * thewhitemask, debug=debug)
         outputdict["whiteonly-strengthmetrics"] = checkstrength(thestrengths, themask * thewhitemask, debug=debug)
->>>>>>> b28763d9
 
     return outputdict