# Release history

<<<<<<< HEAD
## Version 3.0alpha14 (4/8/25)
* (rapidtide) Rationalized handling of zero-mean data - now use the ``--dataiszeromean`` argument to tell rapidtide how to make masks.  ``--globalmaskmethod`` no longer exists.
* (retroregress) Some bugfixes.
* (delayvar) Secret bugfixes.
* (package) Fixed definition of ``APARC_WHITE`` to add cerebral white matter (oops!).
* (package) Made it easier to run local tests.
* (docs) Expanded theory of operation section.

## Version 3.0alpha13 (3/25/25)
* (rapidtide, retroregress) Preserve the sign of the sLFO filter fit R value (it might be useful for distinguishing arterial blood).
* (delayvar) New secret program, for secret purposes, to satisfy a secret question I had. More later.
* (package) Clarified that the final sLFO removal filter does NOT use a GLM (the current filter is an OLS filter) by renaming routines and command line options.
=======
## Version 3.0alpha13 (3/31/27)
* (rapidtide, retroglm) Preserve the sign of the GLM fit R value (it might be useful for distinguishing arterial blood).
* (rapidtide) Fixed a bug with --dofinalrefine - now the shiftedtcs file IS written.
* (delayvar) New secret program, for secret purposes, to satisfy a question I had. More later.
* (package) Clarified that the final sLFO removal filter does NOT use a GLM (the current filter is an OLS filter)
>>>>>>> b1469f55

## Version 3.0alpha12 (3/19/25)
* (rapidtide) Added option to perform regressor refinement on last pass.
* (rapidtide) Moved regressor refinement out into its own class to make things more modular.
* (refinedelay) Put in some experimental code to do multiderivative delay fits.  Currently doesn't work very well.
* (tidepool) Changed default colormaps for similarity width, MTT.
* (package) Made a script to compile qt templates.
* (package) Added the ability to set value limits to some parser functions.

## Version 3.0alpha11 (3/5/25)
* (tidepool) Substantial speed improvement switching datasets.
* (tidepool) Colormap radio button is now set correctly.
* (tidepool) Mask menu label is now set correctly when restoring a loaded dataset.
* (versioneer) Updated to 0.29.
* (docs) tidepool's documentation has been updated to reflect the current state of the program.

## Version 3.0alpha10 (2/28/25)
* (tidepool) Full support for multiple concurrent datasets.  Dataset loading and selection is now done through the File menu.
* (tidepool) Load additional informational maps, and somewhat more intelligently.
* (tidepool) Fixed pane loading to use all available panes.
* (tidepool) Fixed image saving under pyqt6.
* (tidepool) For the regressor spectrum, only do FFT of the portion of the regressor used for similarity calculation.

## Version 3.0alpha9 (2/26/25)
* (rapidtide) Fixed the calculation of the regressor autocorrelation width (used in estimating MTT).
* (tidepool) First working version that allows loading multiple files. Use ``--dataset DATASET1 DATASET2...``.
* (tidepool) Added new "big" template to let you see more information at once.  Select with ``--uistyle big``.
* (tidepool) Pretty significant code cleanup under the hood.

## Version 3.0alpha8 (2/20/25)
* (rapidtide) Enhanced fit failure reporting.
* (rapidtide) Fixed map output type for non-float maps.
* (tidepool) Clarify how you specify the dataset name in the help text.
* (tidepool) Fixed some typos in outputs.
* (tidepool) Made some internal changes in preparation for allowing loading multiple files.

## Version 3.0alpha7 (2/11/25)
* (happy) Trying out some new approaches for aliased correlation.
* (happy) Put in some initial support for multiecho data.
* (happy) Updated argument parser.
* (package) Various modernizations and cleanups.

## Version 3.0alpha6 (1/28/25)
* (happy) Fixed a major bug in motion filtering (thank you to Sukru Demiral for reporting it!)

## Version 3.0alpha5 (1/25/25)
* (happy) Fixed a typo in argument description.
* (atlasaverage) Added the ability to segment a template atlas based on values of the map being summarized.
* (docs) Significantly beefed up happy section.
* (reference) Constructed a new version of the JHU LVL1 atlas where each territory is split into an early and late subterritory, based on the median delay in the HCP-YA dataset.
* (package) Fully converted to using pyproject.toml for packaging.

## Version 3.0alpha4 (1/21/25)
* (rapidtide, tidepool) Both now only use neglog10p map to dynamically make significance masks.
* (rapidtide, Docker) rapidtide should now properly report its version number in a container even if it is in prerelease.

## Version 3.0alpha3 (1/16/25)
* (rapidtide) Refine delay is now on by default.  Use --norefinedelay to disable it.  --refinedelay still exists for compatibility, but does nothing.
* (rapidtide) Now outputs a map of fit significance (-log10(p)).  In response to https://github.com/bbfrederick/rapidtide/issues/174.
* (showxcorrx) Fixed some issues with axis labelling.

## Version 3.0alpha2 (12/30/24)
* (happy, rapidtide) Now do (correct) checking to see if running in a container that now handles both Docker and Singularity/Apptainer properly. Thank you to Derek Monroe (https://github.com/dcmonroe) for the catch and the fix!
* (package) Now includes codespell checking thanks to Yaroslav O. Halchenko (https://github.com/yarikoptic)!

## Version 3.0alpha1 (12/20/24)
* (rapidtide) The ``--fixdelay`` option has been split into two options.  ``--initialdelay DELAY`` lets you specify either a float that sets the starting delay for every voxel to that value, or a 3D file specifying the initial delay for each voxel.  ``--nodelayfit`` determines whether the delay can be adjusted from its initial value.  Closes https://github.com/bbfrederick/rapidtide/issues/171. KNOWN ISSUE:  If you supply an initial delay map, instead of using the global mean, rapidtide should use the delays to make your first stage regressor.  Currently that is not the case.
* (rapidtide) Reorganized command line options and adjusted the default values.
* (rapidtide) Help output now shows the filter ranges.
* (rapidtide, retroglm) Added delay refinement using the ratio of the fit coefficients of the regressor and its time derivative.
* (rapidtide, retroglm) Fixed a bad shared memory leak.
* (retroglm) Significantly enhanced logging.
* (retroglm) Added canary files.
* (rapidtide) Implemented delay map patching.
* (rapidtide) Write out individual EV timecourses.
* (Docker) Cleaned up some internal variables.
* (Docker) Improved build and testing scripts.
* (io) Added function to compare nifti files with some tolerance.
* (docs) Automated more table generation.
* (package) Merged some dependabot PRs.
* (package) Fixed a fairly big, but not necessarily impactful bug. mlregress returned R2, not R, so anything referring to the R of a fit was actually squared (R was actually R2, R2 was actually R4).  NB: this does NOT affect the calculation of maxcorrsq, which does not use mlregress.

## Version 2.9.9.5 (11/15/24)
* (deployment) New idea - split the README.rst file to remove potentially offending reference stuff.

## Version 2.9.9.4 (11/15/24)
* (deployment) Attempt to fix deployment by essentially giving up.

## Version 2.9.9.3 (11/15/24)
* (deployment) Yet another attempt to fix deployment.

## Version 2.9.9.2 (11/14/24)
* (rapidtide) Fixed https://neurostars.org/t/indexing-error-during-regressor-refinment/30790
* (rapidtide) Addressed https://github.com/bbfrederick/rapidtide/issues/175
* (rapidtide) Added the ability to mask data before spatial filtering.
* (rapidtide) Revised shared memory access to use more modern interface.
* (rapidtide) Clarified option descriptions in help output.
* (Docker) Temporary workaround for https://github.com/bbfrederick/rapidtide/issues/180
* (deployment) Tried to fix pypi deployment.
* (showtc) Fixed legends when using multiple input files.
* (docs) More reference reformatting.

## Version 2.9.9.1 (10/28/24)
* (rapidtide) Properly set the "_nodefault" flag on "passes".  Should resolve https://github.com/bbfrederick/rapidtide/issues/178.
* (rapidtide) Terminate despeckling if the number of voxels to despeckle is not changing.
* (rapidtide,ccorrica) Changed default correlation weighting to "phat".
* (ccorrica) Output filtered timecourses.
* (docs) More documentation enhancements by tsalo.
* (docs) Updated requirements.txt file to reflect recent documentation changes so readthedocs build would complete.
* (docs) Converted all references to bibtex.
* (package) Merged some dependabot PRs.

## Version 2.9.9 (10/22/24)
* (docs) Integrated lots of documentation upgrades from Taylor Salo (tsalo).
* (rapidtide) Changed correlation mask to use brain mask as correlation mask if provided.
* (rapidtide) Lowered the default lagminthresh, lagmaxthresh.
* (rapidtide,happy) Improved creation and deletion of canary files.
* (dlfilter) Simplified to support only newer versions of tensorflow 2.X and fix some deprecation problems.
* (atlastool) Fixed 4D processing.
* (showtc) Allowed display of timecourses with different x axes on the same timeline.
* (package) Defined a new filter band - "lfo_tight" from 0.01-0.1Hz (matches a lot of papers).
* (package) Enhanced filter testing.
* (package) Updated requirements to fix tensorflow installation.
* (package) Merged some dependabot PRs.

## Version 2.9.8.2 (9/24/24)
* (package) Pypi gets mad when you redeploy with the same tag number...

## Version 2.9.8.1 (9/24/24)
* (retrolagtcs) Now only use one mask (corrmask).
* (retrolagtcs) Now only load the fmri file header to save memory.

## Version 2.9.8 (9/24/24)
* (retrolagtcs) Made a new program to generate lagged timecourses from a lagmap, masks, and a lagtc generator (for fmripost_rapidtide).
* (rapidtide) Added coefficient of variation output.
* (tidepool) Now works with PyQt6.
* (package) Some import cleanups.

## Version 2.9.7 (9/16/24)
* (package) Updated requirements for matplotlib and pyqtgraph to make sure tidepool works (thanks to Hui Zheng for finding this - resolves https://github.com/bbfrederick/rapidtide/issues/168).
* (package) Dropped Python 3.8 support (not supported by the version of pyqtgraph I need).
* (filter.py) You can now specify padtype to all filters.
* (reference) Added the newest version of the HCP-YA mean parameter maps.

## Version 2.9.6 (9/5/24)
* (rapidtide) Estimate and save information about sLFO signal growth over the course of a scan.
* (rapidtide) Now you can have both include and exclude tmasks.
* (rapidtide) Fixed some bugs in memory profiling.
* (rapidtide) Removed some extraneous code to save memory.

## Version 2.9.5.2 (8/14/24)
* (package) Deployment fix

## Version 2.9.5.1 (8/14/24)
* (rapidtide) Backed off on using the gray matter mask to limit refine voxels.

## Version 2.9.5 (8/14/24)
* (rapidtide) Now specifying brainmask and/or graymattermask will automatically do smart processing enhancements.  You can specify whitemattermask, but that currently does nothing except pass the map along.
* (rapidtide) pickleft is now the default (you never don't want to do it).  The argument to specify it does nothing, but doesn't throw an error.  You can turn it off with nopickleft (but, seriously, don't).
* (package) In addition to the APARC label macros for specifying atlas values, I've added SSEG_GRAY and SSEG_WHITE to support gray and white mask generation from SynthSeg output.
* (package) Fixed a rarely encountered but serious bug when reading tsv files with missing values - these are now converted to zeros on read rather than propagating NaN's through processing.

## Version 2.9.4.1 (8/7/24)
* (package) Deployment fix

## Version 2.9.4 (8/7/24)
* (rapidtide) Added "--graymattermask" macro to set region for global mean, refinement, and offset calculations.
* (rapidtide) Added whitemattermask input.
* (rapidtide) Calculate normalized motion derivatives when denoising.
* (filttc) Various improvements.
* (docs) Automated calculation of rapidtide data output sizes.
* (package) Multiple buffs and improvements to packaging and installation files.
* (package) Merged many dependabot PRs.

## Version 2.9.3 (6/15/24)
* (rapidtide) Aligned names of histograms with the maps they summarize.
* (rapidtide) Renamed ``--awsmode`` to ``--savecorrout``.
* (docs) Updated file output table.

## Version 2.9.2.2 (6/15/24)
* (rapidtide) Added ``--awsmode`` to force the output of the corrout file independent of output level.
* (rapidtide) When doing confound filtering, output a histogram of filter R2 values.

## Version 2.9.2.1 (6/14/24)
* (rapidtide) Bugfixes, including more graceful handling of null confound regressors.
* (resampletc) Prepping for some additional features.

## Version 2.9.2 (6/12/24)
* (rapidtide-cloud) Made nda-download-data take a dataset name.

## Version 2.9.1 (6/12/24)
* (rapidtide) Made some tweaks to confound regression.
* (rapidtide) Fixed a logging error when doing noise regressor cleaning.
* (rapidtide2std) Also register confoundfilter R2 map.
* (io) Added the ability to read in FSL design.mat file as multicolumn text files.
* (qualitycheck) Added some new metrics.

## Version 2.9.0 (6/3/24)
* (rapidtide) Inband variance maps (Before, After, Change) are now always output if a GLM is performed.
* (rapidtide) Tuned outputlevel configurations.  Added a new level, "less".
* (rapidtide) Fixed globallaghist output.
* (rapidtide2std) Updated for new file names, added option to transform GLM filtered data.
* (fixtr) New utility to change the TR in a nifti header.
* (reference) Made a new lut for JHU LVL1 NoVent to try to highlight hierarchy.
* (package) Found and fixed a lot of weird, rare bugs (mostly typos).

## Version 2.8.9.2 (5/22/24)
* (docs) More updates to output file names, descriptions, and size tables.

## Version 2.8.9.1 (5/21/24)
* (rapidtide) Fixed a very old bug where the loggers were not properly closed, leading to duplicate output messages when rapidtide was run as a workflow.
* (rapidtide) Fixed the selection logic so that shiftedtcs are written if output level is max, passes > 1, but GLM is no longer required.
* (rapidtide) Added "Description" tag to output json files.
* (rapidtide) Rationalized the names of some output files.
* (docs) The output files list now reflects the current output selection logic.
* (docs) Made a semiautomated procedure for updating the output table.
* (package) Merged some dependabot PRs.

## Version 2.8.9 (5/17/24)
* (rapidtide) Simplified specification of output files.  Now use ``--outputlevel`` with values "min", "normal", "more", or "max" to specify what files are output.
* (rapidtide) Improved motion regression and made it more flexible.
* (rapidtide) Merged all bids nifti file writes into a common output routine.
* (retroglm, rapidtide) Factored out all the GLM calculation code so it can be done (or redone with different options) after the fact with "retroglm" as a separate step.
* (retroglm, rapidtide) Allow arbitrary number of derivatives of lagged regressors, and properly save all EVs and fit coefficients.
* (niftidecomp) Now output raw variance explained in addition to variance explained ratio.
* (tidepool) Now show graphically what part of the probe regressor was used for similarity calculation.
* (package) Replaced the "mlregress" routine of unknown provenance with LinearRegression from sklearn.
* (package) Merged some dependabot PRs.
* (docs) Added a section on output data size.

## Version 2.8.8 (4/30/24)
* (rapidtide) Properly initialize "starttime" so that it will use the value in a json file, if present.
* (rapidtide) Added new option to start from a random probe regressor.
* (rapidtide) Moved performance options into their own section.
* (rapidtide) Cleaned up code that reads (or rereads) data prior to GLM.
* (rapidtide) You can specify MKL threads AND multiprocessing - multithreading is disabled and re-enabled automatically as needed.
* (rapidtide) Do refinement on padded data, to infer data past the ends of the imaging window.
* (rapidtide) Save the padded, lagged timecourse generator.
* (rapidtide) Scale voxel timecourses prior to PCA refinement.
* (rapidtide) Change default refinement options.
* (rapidtide) Started to increase the granularity of output file specification.
* (fit) Added routines to do automated component selection from scree tests.
* (package) Updated all calls to np.polyfit to the new Polynomial class.
* (package) Merged some dependabot PRs.
* (package) Made pyfftw an optional dependency.
* (package) Fixed numba crashes (on Intel - not tested on ARM yet) and made it an optional dependency.
* (package) Made compatible with Python 3.12.

## Version 2.8.7 (4/17/24)
* (rapidtide) Spatial filtering with the default kernel (1/2 the average voxel dimension) is now the default.
* (rapidtide) Rewrote the lag time rank order calculation to use scipy.signal.rankdata.
* (rapidtide) Moved some command line options to the "experimental" section, where they should have been to begin with.
* (rapidtide) Moved GLM options to a new "GLM" section.
* (rapidtide) Do not automatically disable windowing for linear correlation.
* (rapidtide, happy) Reorganized, expanded and rationalized confound regression code.
* (tidepool) Replaced the flame colormap option with plasma and jet with turbo (similar, to what they replaced, but perceptually uniform).
* (package) Made some proactive fixes for numpy 2.0.0 compatibility.
* (package) Merged some dependabot PRs.
* (tests) Removed some superfluous metadata from test data files.
* (docs) Further extensive revisions.

## Version 2.8.6 (4/5/24)
* (rapidtide) Tweaked the behavior of the ``--CVR`` flag.
* (rapidtide) Made major improvements to motion regression.
* (rapidtide) Consolidated all glm filtering into a single multiprocessing routine, added some new capabilities to rapidtide GLM filtering.
* (resampletc) Renamed from resamp1tc to make the program names more consistent.
* (package) Made pyfftw an optional dependency, since it seems to be the only thing blocking python 3.12 compatibility.
* (package) Added some new tests.
* (package) Major reorganization of most scripts to make them workflows (this is to make the calling interfaces and documentation consistent.)
* (package) Incorporated dependabot changes.
* (docs) Further cleanup of the program documentation section, especially rapidtide usage.
* (docs) Expanded the Theory of Operation section.
* (docs) Fixed many typos.

## Version 2.8.5.1 (4/1/24)
* (docs) Extensive revision of the rapidtide program usage section.

## Version 2.8.5 (3/30/24)
* (rapidtide) Adjusted some default parameters to reflect the current best picks.
* (rapidtide) Fixed the ``--denoising`` option (it didn't actually do anything!)
* (package) Partially implemented a major reorganization of all the programs in the package to make them workflows with standard interfaces.
* (docs) Started the process of standardizing the program descriptions and properly using autodoc.

## Version 2.8.4 (3/28/24)
* (rapidtide) Output some .json sidecars that I had neglected.
* (glmsim) New program to help develop instructional tools re: how rapidtide works. This is a WIP.
* (docs) Major revisions to the rapidtide usage instructions.
* (package) Accepted several dependabot changes.

## Version 2.8.3 (3/7/24)
* (rapidtide) Fixed the logic for saving lagregressors - they only exist if you do GLM or CVR analysis, so if you set nolimitoutput, check for existence first (thanks to Laura Murray for finding this bug).
* (rapidtide) Changed the name of the file containing the voxel specific EVs that are regressed out by the GLM from "lagregressors_bold" to "lfofilterEVs_bold" (thanks to Tianye Zhai for flagging this).
* (localflow) Added a new program to test a hunch.
* (fit) Gracefully handle singular matrices in mlregress.
* (reference) Corrected the abbreviated name for the MLSR region in the JHU level 1 atlas xml file (oops!).
* (docs) Added description of the lfofilterEVs_bold and shiftedtcs_bold output files to the usage section.

## Version 2.8.2 (2/26/24)
* (rapidtide) Added a lot more internal debugging resources, and fixed a bug where zero range time data that was included due to explicit masks would put NaN's in the maps.
* (rapidtide) Implemented multiprocessing to speed up motion regression.

## Version 2.8.1 (2/19/24)
* (cloud) Now using an s3 working folder.

## Version 2.8.0 (2/18/24)
* (Docker) Set to basecontainer_plus:latest-release to simplify builds.

## Version 2.7.9 (2/18/24)
* (runqualitycheck) Added new tests.
* (reference) Added MNI152NLin2009cAsym versions of the HCP reference maps.
* (cloud) Added support for selecting the dataset  (currently HCPA and ABCD are supported).

## Version 2.7.8 (1/31/24)
* (rapidtide) Added new feature - ``--numtozero NUMPOINTS`` allows you to specify how many points at the beginning of the data set to set to zero prior to processing.  This means that the sLFO fit does not get contaminated by synchronous noise at the beginning of the timecourse (such as T1 decay).  The initial timepoints are filled in from timecourses shifted forward in time.  This means better correlation of timecourses with the sLFO, and better noise removal with the GLM.
* (rapidtide) Fixed a bug in how setting timerange and simcalc range interacted (and in range checking).  It all works now, and simcalc range is specified relative to the restricted time range.
* (runqualitycheck) Fixed some masking bugs.

## Version 2.7.7 (1/31/24)
* (runqualitycheck) Added new tests, and the ability to optionally do tests restricted to gray and/or white matter.
* (package) The makeandsavehistogram routine now saves some useful histogram stats in the json file.
* (package) Added the ability to specify APARC_WHITE and APARC_ALLBUTCSF macros to a mask specification if you have an aparc+aseg file.
* (RapidtideDataset) You can now optionally include gray and white matter masks in the dataset.

## Version 2.7.6 (1/29/24)
* (rapidtide) Added the ability to calculate delays over a limited time range, but still GLM filter the entire timecourse.
* (rapidtide) Fixed a very old bug in null significance distribution estimation.  Multiple worker processes all start with the same random seed (unless you explicitly fix that).  Who knew?
* (rapidtide) Improved significance distribution model fitting for mutualinfo similarity metric.  The distribution is a Gaussian, not a Johnson distribution (as it is for selected correlation).
* (runqualitycheck) Added an automated quality assessment tool.  This will likely evolve quite a bit over time.
* (rapidtide2std) Updated for new maps; also copied over timecourses and options so you can load a rapidtide2std dataset into tidepool.
* (atlasaverage) Set output NIFTI size properly for 3D templates.
* (testing) Parallelized tests on CircleCI for a significant speedup.
* (package) Updated copyright messages, made headers more consistent, removed some old SCCS tags.

## Version 2.7.5 (1/13/24)
* (rapidtide) Moved lagtc generation out of fitcorr into its own module.  This will help with implementation of new, secret evil plans.
* (rapidtide) Altered voxel selection logic for multiproc correlation fitting.  Now singleproc and multiproc outputs are the same.
* (rapidtide) Fixed a multiprocessing bug that's been there since multiprocessing was added - any job with an integral multiple of 50000 tasks would die (don't ask).
* (rapidtide) Fixed a bug that allowed NaNs into the lfoCleanedR2 map.
* (rapidtide) General code cleanup.
* (package) Accepted some dependabot PRs for security updates.

## Version 2.7.4 (1/10/24)
* (rapidtide) Fixed a crash when despeckling is turned off. (thank you to Wesley Richerson for finding this).
* (rapidtide) Adjusted the regreessor frequency setting logic.
* (rapidtide) Adjusted the default absminsigma to 0.05s.
* (rapidtide) Moved motion regression before global mean correction.
* (rapidtide) Properly reinitialize the motion regression output file if you have a previous run.

## Version 2.7.3.3 (12/18/23)
* (rapidtide-cloud) Another bump to improve NDA access.

## Version 2.7.3.2 (12/18/23)
* (rapidtide-cloud) Another bump to improve NDA access.

## Version 2.7.3.1 (12/18/23)
* (rapidtide-cloud) Redoing push to fix a regression due to _somebody_ not testing before deploying (tsk tsk).

## Version 2.7.3 (12/18/23)
* (correlate) Added a new correlation weighting - "regressor", that whitens the correlation spectrum relative to the probe regressor.
* (rapidtide) Add support for the "regressor" correlation weighting.
* (rapidtide) Linear (rather than circular) correlations are now the default.
* (rapidtide) Add infrastructure to support baseline correction of correlation function during lag estimation.
* (rapidtide) Added lag rank map (each voxel is the percentile within the lag time distribution)
* (showarbcorr) Numerous bugfixes and functionality improvements.
* (tidepool) Support new lag rank map.
* (rankimage) Convert lag maps to lag rank maps.
* (rapidtide-cloud) Added tools for NDA download.

## Version 2.7.2 (12/12/23)
* (Docker) Bumped to basecontainer_plus v0.0.3.
* (Docker) Removed push of new containers to ECR.

## Version 2.7.1 (12/12/23)
* (Docker) Fixed deployment of new containers to ECR.

## Version 2.7.0 (12/11/23)
* (Docker) Added caching to build.
* (Docker) Switched to basecontainer_plus to pick up some FSL utilities.

## Version 2.6.9.1 (12/11/23)
* (package) Fixing some mysterious deploy errors.

## Version 2.6.9 (12/11/23)
* (filter) Updated predefined filter bands to include hrv frequency ranges.
* (happy) Tried a new approach for aliased correlation.  Not really done yet.
* (docs) Updated installation instructions.
* (docs) Fixed a build problem.
* (Docker) Update to basecontainer v0.3.0.

## Version 2.6.8 (11/21/23)
* (rapidtide) Rapidtide is now less chatty by default.
* (rapidtide) Put the significance estimation command line options in their own subsection.
* (tidepool) Updated to support the newest pyqtgraph (>=0.13.0).
* (Docker) Update to basecontainer v0.2.9.1.
* (package) Increased test coverage to 49.26%.
* (docs) Fully documented tidepool.

## Version 2.6.7 (10/31/23)
* (Docker) Update to basecontainer v0.2.7.
* (rapidtide) Added the option to delete noise signals from the probe regressor (mostly due to slow breathing).  Currently not working.
* (rapidtide) All outputs from rapidtide are in BIDS derivative format.  The ability to select legacy outputs has been removed.
* (happy) All outputs from happy are in BIDS derivative format.  The ability to select legacy outputs has been removed.
* (rapidtide2x_legacy) The legacy version of rapidtide (rapidtide2x_legacy) has been removed.
* (happy_legacy) The legacy version of happy (happy_legacy) has been removed.
* (showtc) Fixed a very old bug that caused some timecourses to not be properly aligned if they had different start times.
* (showtc) Added ability to normalize all timecourses to make displaying them together more informative.
* (package) Added selfcontained routines to do glm filtering (with or without polynomial expansion, and to align timecourses.
* (package) Added macros for selecting all the gray matter values in an aparc+aseg file.
* (package) Accepted dependabot changes.
* (rapidtide-cloud) Added basecontainer to AWS.
* (rapidtide-cloud) Various tweaks and changes to AWS authentication procedures to deal with NDA.
* (docs) Some updates to theory of operation.

## Version 2.6.6 (10/7/23)
* (adjustoffset) New tool to alter overall delay offset in maxtime maps.
* (Docker, package) Really, truly, actually fixed version reporting.
* (rapidtide) Added debugging option to disable docker memory limit "fix".

## Version 2.6.5 (10/4/23)
* (rapidtide) Report version on startup.  Resolves https://github.com/bbfrederick/rapidtide/issues/91.
* (Docker, package) Fixed version tagging and reporting.  Resolves https://github.com/bbfrederick/rapidtide/issues/96.
* (Docker) Moved some time consuming installations into basecontainer to make building new containers MUCH faster.
* (package) Merged some dependabot security PRs.
* (diffrois) Fixed handling of missing values.

## Version 2.6.4 (9/28/23)
* Mass merge of more dependabot PRs.
* (diffrois) Added a new program to make "vasculomes" - measuring delay differences between ROIs.  This is still in flux.
* (fingerprint, atlasaverage) Implemented a standard masking method with atlas indexed include and exclude masks, and an extra geometric mask.
* (fingerprint) Bug fixes.

## Version 2.6.3 (9/13/23)
* Mass merge of a bunch of dependabot PRs.
* (rapidtide) Fixed return values from findavailablemem() when running in a Docker container with cgroups v1.  Thank you to Jeffrey N Stout for finding this.  Should resolve https://github.com/bbfrederick/rapidtide/issues/122. 
* (Docker) Updated to basecontainer 0.2.3.

## Version 2.6.2 (8/29/23)
* (atlastool) Add ability to use ANTs alignments.
* (atlasaverage) Add ability to restrict statistics to non-zero voxels.
* (documentation) Started beefing up the "Theory of operation" section.
* (Docker) Set memory limits on resource use when running in Docker containers so you don't get silent out of memory failures.

## Version 2.6.1 (8/17/23)
* (rapidtide) Fixed crash when using ``--acfix`` option.  Thanks to Jakub Szewczyk for spotting this.  Should resolve https://github.com/bbfrederick/rapidtide/issues/115.
* (atlasaverage) Added text region summary outputs.
* (atlastool) Enhancing spatial registration options.
* (package) Initial steps to implementing a more flexible way of applying external registration tools to data.
* (package) Moving closer to a single pyproject.toml file with all the packaging information in it.:
* (Docker) Updated to basecontainer 0.2.1 and added new cleanup operations - the container is now ~30% smaller.

## Version 2.6.0 (8/10/23)
* (rapidtide) Added new ``--CVR`` analysis type to generate calibrated CVR maps when given a CO2 regressor as input.  Thanks to Kristina Zvolanek for the suggestion to add it!
* (rapidtide) Fixed calculation and output of variance change after GLM filtering.
* (happy) Moved support functions into a separate file.
* (simdata) Added separate voxel level and volume level noise specification, and a test script.
* (documentation) Added information on CVR mapping outputs, updated funding information.
* (package) Made ArgumentParser initialization uniform to make automatic documentation easier.
* (package) Removed Python 3.7 support (mostly because it doesn't support all the features of f-strings I use.)

## Version 2.5.8 (8/3/23)
* (rapidtide) ``--nofitfilt`` now actually works.  Thank you to https://github.com/poeplau for finding (and fixing) the problem!  Resolves https://github.com/bbfrederick/rapidtide/issues/114

## Version 2.5.7 (5/15/23)
* (glmfilt) Added ability to specify a mask, and to limit output files.

## Version 2.5.6 (5/14/23)
* (niftidecomp) Made some major internal changes to allow processing multiple files at once.
* (gmscalc) New program to do some global mean signal calculations within the package (so we can do them on AWS).

## Version 2.5.5 (5/11/23)
* (Docker) Updated to python 3.11 basecontainer.
* (package) Modernized install procedure.

## Version 2.5.4 (5/10/23)
* (rapidtide) Default to using N processors rather than N-1 when nprocs=-1.  You can toggle old behavior with ``--reservecpu``.
* (rapidtide-cloud) Rapidtide will record the instance type if running on AWS in the options file (AWS_instancetype).

## Version 2.5.3.1 (5/9/23)
* (rapidtide, happy) Fixed a crash when you DIDN'T specify informational tags (SMH).

## Version 2.5.3 (5/9/23)
* (rapidtide, happy) Added the ability to save arbitrary informational tags to the run options (or info) json files using the ``--infotag`` command line argument.

## Version 2.5.2 (5/8/23)
* (rapidtide) Now allow the global mean mask to be completely outside of the correlation mask (the fact this previously wasn't allowed was a bug).  Thank you to Daniele Marinazzo for finding this.
* (rapidtide) Fixed a bug in formatting run timings.
* (filttc) Now allow normalization before or after filtering.
* (showxcorrx) Made fit width limits configurable.
* (calcicc) Moved main calculations into niftistats, made two shells to calculate either icc or tests.
* (package) Disabled numba because of multiple bugs and incompatibility with py3.11 and ARM.
* (package) Made some updates to rapidtide cloud routines to make things a bit more stable.

## Version 2.5.1.2 (4/28/23)
* (package) New release to trigger ECR upload.

## Version 2.5.1.1 (4/28/23)
* (package) New release to trigger ECR upload.

## Version 2.5.1 (4/28/23)
* (package) New release to trigger ECR upload.

## Version 2.5 (4/28/23)
* (package) Fixed and upgraded tests both locally and on CircleCI.
* (package) Fixed coverage calculation and upload and increased coverage to 52%.
* (package) Made some changes to support our new AWS account (dmd).
* (reference) Added XML files for the JHU level 2 arterial atlases.

## Version 2.4.5.1 (4/10/23)
* (docs) Removed duplicate funding source.  Hopefully this will resolve the Pypi upload issue.

## Version 2.4.5 (4/10/23)
* (docs) Added some new sections to theory.
* (package) Completely changed the way I handle and distribute test data.  This makes the package much smaller (~17M), which should fix pypi deployment.  This involved several changes to the Docker and circleCI workflows, which I think are now stable.

## Version 2.4.4 (3/30/23)
* (examples) Separated essential test data from developer test data to make the installation much smaller.
* (package) Major modernization to package build and test files.

## Version 2.4.3 (3/30/23)
* (rapidtide) Some work on phase permutation for null correlation calculation.
* (happy) Put in the skeletons of some new features (upsampling, optical flow calculation).
* (OrthoImageItem.py) Removed the last of the obsolete pyqtgraph calls.
* (package) Attempting to modernize the packaging scripts to avoid deprecated behavior.
* (package) Several changes to fix the build environment.

## Version 2.4.2 (2/8/23)
* (rapidtide) Added ability set a threshold value for "equivalence" of spatial dimensions of NIFTI files (rather than requiring an exact match) using the ``--spatialtolerance`` option.
* (rapidtide) Added "offset masks" to set the region that defines "zero" time offset.
* (fingerprint) Added several new summary statistics for each region.
* (fingerprint) Allow the use of 3D masks with 4D data.
* (tidepool) Resolve a deprecation in Qt.
* (tidepool) Made tidepool less chatty by default (default verbosity is now 0).
* (Docker) Cleaned up the container build.
* (package) Critical bug fix for multiprocessing in python versions 3.10 and above ("10" < "8"!  Who knew?)
* (package) Added ".csv" files as a supported text file type.
* (package) Improved version handling when in a container.
* (reference) Added XML files to make the JHU arterial atlases loadable in FSLeyes.

## Version 2.4.1 (10/12/22)
* (package) Spruced up all the progress bars with tqdm.
* (deployment) Improved the testing structure to cache environment builds.
* (Docker) Build python environment with pip rather than conda now.

## Version 2.4.0 (10/6/22)
* (rapidtide) Added enhanced variance removal assessment.
* (rapidtide) Fixed a rare crashing bug in proctiminglogfile.
* (rapidtide) Output some files indicating run status.
* (package) Fixed a deprecation warning in pearsonr.
* (Docker) Now build amd64 and arm64 containers.

## Version 2.3.1 (9/27/22)
* (Dockerfile) Some tweaks to package versions to try to eliminate error messages.
* (Dockerfile) Add some AWS libraries to facilitate using S3 volumes.
* (Dockerfile) Moved timezone data loading earlier in the file to accommodate the new libraries.
* (reference) Added HCP_negmask_2mm to improve map display.
* (github) Updated codeql actions to v2.

## Version 2.3.0 (9/23/22)
* (rapidtide) Fixed option setting for nirs mode and did some tests on real data.
* (Dockerfile) Rolled back the version of pyfftw in the container to avoid the annoying (and erroneous) warnings about the plan file.
* (package) Made some changes to the reference files and dispatcher to help with upcoming AWS deployment.

## Version 2.2.9 (9/21/22)
* (showarbcorr) Now show the correlation function, fixed a typo
* (reference) Added slicetimes files for some large datasets

## Version 2.2.8.1 (8/29/22)
* (package) Fixed versioneer installation.

## Version 2.2.8 (8/29/22)
* (happy) Some under the hood tweaks to phase analysis to prep for multidimensional phase projection.
* (rapidtide) Exploring the use of complex PCA.
* (util) Added tcfrom2col.
* (rapidtide) Added explicit selection of linear and circular correlations.
* (package) Updated python environment for Docker.
* (package) Updated versioneer.
* (package) Changed some config files to try to fix documentation builds.

## Version 2.2.7.1 (6/30/22)
* (Dockerfile) Updated to a consistent python environment.

## Version 2.2.7 (6/29/22)
* (rapidtide) Fixed GLM noise removal in CIFTI files.
* (rapidtide) Initial support for linear rather than circular correlation.
* (happy) Fixed some pretty broken masking logic when you want to process more (rather than less) voxels than the brain.

## Version 2.2.6 (5/17/22)
* (fingerprint) Various fixes to mask handling.
* (package) Staged some prep work on updating the setup/installation files.

## Version 2.2.5 (4/26/22)
* (rapidtide) Postprocess timing information to make it more useful.
* (rapidtide) Re-enabled numba by default.
* (fingerprint) Fixed handling of 4D atlases, empty regions, and 4D masks.  Added "constant" template, and allow 0th order processing (mean).
* (atlastood) Fixed 4D atlas handling.  Now mask atlas after collapsing to 3D.
* (histnifti) Added ``--transform`` flag to map values to percentiles.

## Version 2.2.4 (4/11/22)
* (fingerprint) Now works properly for 3D input files.
* (tidepool) Turned the default level of verbosity way down, but gave you the ability to crank it back up.
* (RapidtideDataset.py) Fixed the default type of "numberofpasses".

## Version 2.2.3 (4/1/22)
* (rapidtide) Added a new feature, ``--globalmeanselect``, to try to locate a good, uniform, short delay pool of voxels to use for the initial global mean signal.  This is an attempt to fix the "poison regressor" problem - if the initial regressor contains data from multiple, distinct pools of voxels with different delays, the initial global regressor is strongly autocorrelated, and delay fits become ambiguous.  This cannot be corrected by refinement, so better to avoid it altogether. This option selects only voxels with clear, short delays, after a single pass with despeckling disabled.  The result is a mask (XXXdesc-globalmeanpreselect_mask.nii.gz) that can be used with ``--globalmeanincludemask`` for a subsequent run.
* (rapidtide) Fixed a nasty bug that caused offsettime and lagminthresh to interact incorrectly, sometimes leading to almost no voxels for refinement.
* (happy) Moved some code around, changed some internal names, and added secret bits to support future, secret, features.
* (tidepool) Trying to add a little more clarity to the user about image orientation (the image's affine transform is correct, so the mapping between voxel and MNI coordinate is correct, but currently it's not clear if displayed images are radiological or neurological orientation.
* (fingerprint) Added the JHU atlases as options.
* (package) Added slightly modified version of the JHU arterial territorial atlases to the reference section (Paper: https://doi.org/10.1101/2021.05.03.442478, Download: https://www.nitrc.org/projects/arterialatlas).
* (Docker) Fixed a dependency problem for pyfftw (resolves https://github.com/bbfrederick/rapidtide/issues/79)
* (pony) One time offer, today only - every user gets a pony upon request!

## Version 2.2.2 (3/16/22)
* (happy, happy_legacy, simdata) This release corrects a flaw (or perhaps more accurately an ambiguity) in slice time specification.  In FSL slicetime files, slicetimes are specified in fractions of a TR. In .json sidecars, they are specified in seconds. This is now detected on file read, and slicetime files are now converted to seconds.  Until now, happy and simdata assumed all slice times were in seconds.  This will fix behavior when FSL-style (fractional TR) slicetime files are used.  Behavior with .json sidecars is not changed.  Non-json files are assumed to be the FSL style (fractions of a TR) UNLESS the ``--slicetimesareinseconds`` flag is used.

## Version 2.2.1 (3/16/22)
* (rapidtide) Tweaked mask checking logic to address a bug introduced by despeckling changes.
* (histtc, histnifti) Harmonized options between the programs.
* (Docker) Updated Dockerfile to fix a bug that caused automatic build to fail.

## Version 2.2.0 (3/11/22)
* (rapidtide) Major rethink of despeckling.  Despeckling no longer causes negative correlation values when bipolar fitting is not enabled, and voxel parameters are only updated in a despeckled voxel if the correlation fit succeeds.  This results in better fits without mysteriously unfit voxels.
* (showxy) Bland-Altman plots can now use alternative formatting, as per Krouwer, J. S. Why Bland–Altman plots should use X, not (Y+X)/2 when X is a reference method. Stat Med 27, 778–780 (2008).
* (fingerprint) This program is now substantially more useful, working on 4D input files.  Output files are more convenient as well.
* (cleandirs) Cleandirs now keeps cleaning until it runs out of old installations to remove.
 
## Version 2.1.2 (1/10/22)
* (calcicc, calctexticc) Some fixes to indexing.

## Version 2.1.1 (11/4/21)
* (spatialmi, calcicc) Major improvements in performance, stability, and flexibility.
* (showtc) Added support for files with large star time offsets.
* (showxy) Some appearance tweaks.
* (niftidecomp) Improved mask generation.
* (variabilityizer) New program to transform fMRI datasets to variability measures.

## Version 2.1.0 (9/21/21)
* (spatialmi) Added new program to calculate local mutual information between 3D images.
* (calcicc) Tool to calculate ICC(3,1) - quickly - for a set of 3D images.
* (correlate.py) Fixed the reference for mutual_info_2d.
* (package) Simplified and cleaned up release process.

## Version 2.0.9 (8/26/21)
* (rapidtide) Fixed a strange edge case that could lead to "hot pixels" in the maxcorr map.
* (io) Added a "tolerance" for spatial mapping of niftis to account for rounding errors in header creation.

## Version 2.0.8 (8/20/21)
* (rapidtide) Disabled processing of abbreviated arguments.
* (showtc) Suppressed some unnecessary output when not in debug mode.
* (Docker) Added automatic build and push as a github action.

## Version 2.0.7 (8/19/21)
* (reference) Include the new JHU digital arterial territory atlas.
* (Docker) Updated container to Python 3.9.
* (package) General cleanup of imports.

## Version 2.0.6 (8/16/21)
* (package) Merged Taylor Salo's PR that fixes the documentation builds on readthedocs (THANK YOU!) and cleans up and centralizes requirement specifications.

## Version 2.0.5 (8/9/21)
* (package) Further Windows compatibility fixes.
* (documentation) Updated USAGE.rst for the current naming and syntax of rapidtide.

## Version 2.0.4 (7/28/21)
* (package) Fixed a problem where any program using util.py wouldn't run on Windows.
* (roisummarize) New addition to the package.
* (CI) Fixed a bug in the document environment.

## Version 2.0.3 (7/16/21)
* (spatialdecomp, temporaldecomp) Improved the consistency between the programs.
* (showxcorrx) Fixed some command line options.
* (package) Began to clean up and unify text output formatting.
* (package) Addressed some numpy deprecation warnings.
* (all scripts) Corrected file permissions (this may matter on Windows installations).
* (docs) Fixed some typos.
* (showtc) Enhanced debugging output.
* (testing) Tweaked circleci configuration file to update environment prior to installation.

## Version 2.0.2 (6/10/21)
* (rapidtide) Did you know that in python 3.8 and above, the default multiprocessing method is "spawn" rather than "fork"?  Did you know the subtle differences?  Do you know that that breaks rapidtide?  I didn't, now I do, and now it doesn't.
* (rapidtide) Made some tweaks to the timing logger to improve output formatting.
* (rapidtide, happy) Tested on M1.  The tests run more than twice as fast on an M1 mac mini with 8GB of RAM as on a 2017 MBP with a 2.9 GHz Quad-Core Intel Core i7.  Emulated.  Yow.  When I get a native anaconda installation going, watch out.
* (happy, Docker) Now require tensorflow 2.4.0 or above to address a security issue.

## Version 2.0.1 (6/8/21)
* (showxcorrx, plethquality, resamp1tc, simdata, happy, rapidtide) Cleaned up, improved, and unified text file reading and writing.
* (showxcorrx) Various functionality improvements.
* (package) Added options for timecourse normalization and zeropadding correlations.
* (documentation) Further cleanup.
* (Docker) Various fixes to versioning and other internals.

## Version 2.0 (6/2/21)
Much thanks to Taylor Salo for his continuing contributions, with several substantive improvements to code, documentation, and automatic testing, and generally helping devise a sensible release roadmap that made this version possible.

This release is a big one - there are many new programs, new capabilities in existing programs, and workflow breaking syntax changes.  However, this was all with the purpose of making a better package with much more consistent interfaces that allow you to figure out pretty quickly how to get the programs to do exactly what you want.
The biggest change is to rapidtide itself. For several years, there have been two versions of rapidtide; rapidtide2 (the traditional version), and rapidtide2x (the experimental version for testing new features).  When features became stable, I migrated them back to rapidtide2, more and more quickly as time went by, so they became pretty much the same.  I took the 2.0 release as an opportunity to do some cleanup.
As of now, there is only one version of rapidtide, with two parsers.  If you call "rapidtide", you get the spiffy new option parser and much more rational and consistent option naming and specification.  This is a substantial, but simple, change.
For compatibility with old workflows, I preserved the old parser, which is called "rapidtide2x_legacy".  This accepts options just as rapidtide2 and rapidtide2x did in version 1.9.6.
There is only one rapidtide routine.  Once the arguments are all read in and processed, "rapidtide" and "rapidtide2x_legacy" call the same processing workflow.  However, in addition to the new parser, there are completely new options and capabilities in rapidtide, but you can only get to them using the new parser.  This is my way of subtly forcing you to change your workflows if you want the new shiny, without pulling the rug out from under you.  "rapidtide2x_legacy" WILL be going away though, so change over when you can.
Also - all outputs now conform to BIDS naming conventions to improve compatibility with other packages.  Use the "--legacyoutput" flag to get the old output file names.
* (rapidtide2x_legacy): Added deprecation warning.
* (rapidtide): The correlation function has been replaced by a more flexible "similarity function".  There are currently 3 options: "correlation" (the old method), "mutualinfo", which uses a cross mutual information function, and "hybrid", which uses the correlation function, but disambiguates which peak to use by comparing the mutual information for each peak.
* (rapidtide) Pulled a number of default values into global variables so that defaults and help strings will stay in sync.
* (rapidtide) Fixed text file (nirs) processing.
* (rapidtide) Fixed a search range setting error.
* (rapidtide) Fixed the default method for global mean signal generation.
* (rapidtide) Added the '--negativegradient' option in response to https://github.com/bbfrederick/rapidtide/issues/67
* (rapidtide) Added flexibility to regressor input (can use multicolumn and BIDS text files).
* (rapidtide, tidepool) Fixed reading and writing the globalmean mask.
* (rapidtide) Gracefully handle refinement failure.
* (rapidtide) Added a new method for generating global signal using PCA.
* (rapidtide) Did some prep work to implement echo cancellation.
* (rapidtide) Added workaround for occasional MLE PCA component estimation failure (this seems to be an unresolved scikit-learn problem as of 0.23.2)
* (rapidtide) Significant enhancement to PCA refinement options.
* (rapidtide) Rapidtide can now run refinement passes until the change in the probe regressor falls below a specified mean square difference.  Set --convergencethresh to a positive number to invoke this (0.0005 is good).  Rapidtide will refine until the M.S.D. falls below this value, or you hit maxpasses (use --maxpasses NUM to set - default is 15).  This implements the procedure used in Champagne, A. A., et al., NeuroImage 187, 154–165 (2019).
* (rapidtide) The PCA refinement algorithm has been improved to match the method described in Champagne, et al., and is now the default.
* (rapidtide, io) Significant improvement to CIFTI handling - now properly read and write parcellated scalars and time series.
* (rapidtide) Completely revamped CIFTI I/O.  Should now read and write native CIFTI2 files (do not need to convert to NIFTI-2 in workbench).
* (rapidtide) Better handling of motion files.
* (rapidtide) Added coherence calculation.  Not quite working right yet.
* (rapidtide, happy) Switched to using nilearn's mask generator for automatic mask generation, since it's much more sophisticated.  It seems to be a big improvement, and handles data processed by fmriprep and SPM with no fiddling.
* (rapidtide, happy) General improvement of output of floating point numbers.  Limit to 3 decimal places.
* (rapidtide) Use logging module for output.
* (rapidtide, rapidtide_legacy) Options file is now always saved as a json.
* (rapidtide) Added ability to autochoose an appropriate spatial filter by setting --spatialfilt to a negative value.
* (rapidtide, rapidtide2x_legacy) The options file is now always saved in .json format.
* (rapidtide) BIDS format output naming and file structures have been updated to be more compliant with the standard.
* (rapidtide) Fixed a longstanding bug which used an unnecessarily stringent amplitude threshold for selecting voxels to use for refinement.
* (rapidtide) Improvements to processing in "bipolar" mode.
* (rapidtide): The getopt argument parser has been completely rewritten using argparse.  The way you specify many (most?) options has changed.
* (rapidtide): Any option that takes additional values (numbers, file names, etc.) is now specified as '--option VALUE [VALUE [VALUE...]]' rather than as '--option=VALUE[,VALUE[,VALUE...]]'.
* (rapidtide): After a lot of use over the years, I've reset a lot of defaults to reflect typical usage.  You can still do any analysis you were doing before, but it may now require changes to scripts and workflows to get the old default behavior.  For most cases you can get good analyses with a minimum set of command line options now.
* (rapidtide): There are two new macros, --denoise and --delaymapping, which will set defaults to good values for those use cases in subjects without vascular pathology.  Any of the preset values for these macros can be overridden with command line options.
* (rapidtide, rapidtide2x_legacy): Regressor and data filtering has been changed significantly.  While the nominal filter passbands are the same, the transitions to the stopbands have been tightened up quite a bit.  This is most noticeable in the LFO band.  The pasband is still from 0.01-0.15Hz with a trapezoidal rolloff, but the upper stopband now starts at 0.1575Hz instead of 0.20Hz.  The wide transition band was letting in a significant amount of respiratory signal for subjects with low respiratory rates (about half of my subjects seem to breath slower than the nominal adult minimum rate of 12 breaths/minute).
* (rapidtide): The -V, -L, -R and -C filter band specifiers have been retired.  Filter bands are now specified with '--filterband XXX', where XXX is vlf, lfo, lfo_legacy, resp, cardiac, or None.  'lfo' is selected by default (LFO band with sharp transition bands). To skip filtering, use '--filterband None'.  '--filterband lfo_legacy' will filter to the LFO band with the old, wide transition bands.
* (rapidtide): To specify an arbitrary filter, specify the pass freqs with --filterfreqs, and then optionally the stop freqs with --filterstopfreqs (otherwise the stop freqs will be calculated automatically from the pass freqs).
* (rapidtide): The method for specifying the lag search range has changed.  '-r LAGMIN,LAGMAX' has been removed.  You now use '--searchrange LAGMIN LAGMAX'
* (rapidtide): The method for specifying bipolar correlation search has changed.  '-B' is replaced by '--bipolar'.
* (rapidtide): The method for specifying a fixed delay (no correlation lag search) has changed.  '-Z DELAYVAL' is replaced by '--fixdelay DELAYVAL'.
* (rapidtide,rapidtide2x_legacy): The 'timerange' option is now handled properly.  This can be used to restrict processing to a portion of the datafile.  This is useful to get past initial transients if you didn't remove them in preprocessing, or to see if parameters change over the course of a long acquisition.
* (rapidtide): The multiprocessing code path can be forced on, even on a single processor.
* (rapidtide): Multiprocessing can be disabled on a per-routine basis.

Happy also got a new parser and BIDS outputs.  You can call happy with the old interface by calling "happy_legacy".
* (happy) Output files now follow BIDS naming convention.
* (happy) Code cleanup, improved tensorflow selection.
* (happy) Fixed logmem calls to work with new logging structure (and not crash immediately).
* (happy) Fixed a very subtle bug when an externally supplied pleth waveform doesn't start at time 0.0 (fix to issue #59).
* (happy) General formatting improvements.
* (happy) Added new tools for slice time generation.
* (happy) Added support for scans where there is circulating contrast.

General Changes to the entire package:
* (package) Python 2.7 support is now officially ended.  Cleaned out compatibility code.
* (package) Dropped support for python 3.3-3.5 and added 3.9.
* (package) Made pyfftw and numba requirements.
* (package) Significantly increased test coverage by including smoke tests (exercise as many code paths as possible to find crashes in neglected code - this is how the above bugs were found).
* (package) Automated consistent formatting.  black now runs automatically on file updates.
* (package) General cleanup and rationalization of imports.  isort now runs automatically on file updates.
* (package) Fixed a stupid bug that surfaced when reading in all columns of a text file as input.
* (package) Merged tsalo's PR starting transition to new logging output.
* (package) Started to phase out sys.exit() calls in favor of raising exceptions.
* (package) Updated all headers and copyright lines.
* (package) Trimmed the size of the installation bundle to allow deployment on pypi.
* (package) Copied Taylor Salo's improvements to build and deployment from the master branch.
* (package) Renamed some test data for consistency.
* (package) Began effort with T. Salo to address linter errors and generally improve PEP8 conformance - remove dead code, rationalize imports, improve docstrings, convert class names to CamelCase, use snake_case for functions.
* (package) Cleaned up imports and unresolved references
* (package) Addressed many linter issues, updated deprecated numpy and scipy calls.
* (package) readvectorsfromtextfile now handles noncompliant BIDS timecourse files.
* (package) Implemented new, generalized text/tsv/bids text file reader with column selection (readvectorsfromtextfile).
* (package) Significant internal changes to noncausalfilter.
* (package) CircleCI config files changed to keep tests from stepping on each other's caches (thanks to Taylor Salo).

Changes to the Docker container builds:
* (Docker) Fixed some problems with task dispatch and container versioning.
* (Docker) Improvements to version specification, entry point.
* (Docker) Update package versions.
* (Docker) Install python with mamba for ~10x speedup.
* (Docker) Switched to current method for specifying external mounts in the documentation.
* (Docker) Improved build scripts.
* (Docker) Containers are now automatically pushed to dockerhub after build.

Documentation changes:
* (documentation) Fixed errors in documentation files that caused errors building in readthedocs.
* (documentation) New "theory of operation" section for rapidtide.  Still working on it.
* (documentation) The documentation has been expanded and revised to reflect the current state of rapidtide with significant reorganization, reformatting, cleanup and additions

Tidepool:
* (tidepool) Reorganized interface, ability to show dynamic correlation movies, much clearer histogram graphs.
* (tidepool) Tidepool now gracefully handles runs with more than 4 passes.  The timecourses displayed are prefilt, postfilt, pass1, pass2, pass(N-1) and pass(N).
* (tidepool) Fixed to work with Big Sur (macOS 11).
* (tidepool) Corrected sample rate for regressor timecourses.
* (tidepool) Revised to properly handle new BIDS naming conventions for output files.
* (tidepool) You can now turn out-of-range map transparency on and off (it's off by default).
* (tidepool) Internal colortable code is now much cleaner.
* (tidepool): Now properly handles missing timecourses properly.  Some cosmetic fixes.

Miscellaneous changes:
* (aligntcs, applydlfilter, pixelcomp, plethquality, resamp1tc, showstxcorr, showxcorrx) Fixed matplotlib backend initialization to allow headless operation.
* (glmfilt, linfit, temporaldecomp, spatialdecomp): Argument parsers were rewritten in argparse, main routines were moved into workflows.
* (applydlfilter, atlasaverage, ccorrica, filttc, happy2std, histnifti, histtc, pixelcomp, plethquality, rapidtide2std, resamp1tc, showarbcorr, showtc, showxcorrx, simdata, spatialfit) Argument parsers were rewritten in argparse.
* (rapidtide, showxcorrx, showarbcorr, showstxcorr, ccorrica, aligntcs, filttc) Changed argument handling for arbitrary filters.  Specify pass freqs with --filterfreqs, stop freqs with --filterstopfreqs.
* (happy, rapidtide) Now properly handle negative mklthreads specification.
* (physiofreq): New program to get the average frequency of a physiological waveform.
* (showtc): Some cleanup in option specification.
* (showtc) Converted text inputs to standardized code.
* (atlastool) Major fixes to functionality with 4D template files.
* (atlastool) Fixed some import and syntax issues with numpy.
* (showxcorrx) Significant cleanup for maximum flexibility and utility.
* (showxcorr) Renamed to showxcorr_legacy
* (linfit) Renamed to polyfitim to better reflect it's function.
* (histnifti) Major upgrade to functionality.
* (showarbcorr) New program to do crosscorrelations on timecourses with different samplerates.
* (polyfitim) New program to fit a spatial template to a 3D or 4D NIFTI file.
* (endtidalproc) New program to extract end tidal CO2 or O2 waveforms from a gas exhalation recording.
* (dlfilter) Made diagnostics more informative to help get dlfilter enabled.
* (simdata) Complete overhaul - new parser better checks, more flexible input formats.
* (io.py) Vastly improved reading in arbitrarily large text files.
* (stats.py) Fixed a bug in getfracvals when you try to find the maximum value.
* (RapidtideDataset.py) Better handling of different file names.


## Version 2.0alpha29 (6/1/21)
* (Docker) Fixed some problems with task dispatch and container versioning.
* (rapidtide) Pulled a number of default values into global variables so that defaults and help strings will stay in sync.
* (documentation) Reorganization and significant updates.
* (documentation) Fixed errors in documentation files that caused errors building in readthedocs.
* (package) Updated versioneer.

## Version 1.9.6 (6/1/21)
* (Docker) ACTUALLY fixed some problems with task dispatch and container versioning.
* (package) Updated versioneer.

## Version 2.0alpha28 (5/27/21)
* (testing) Synced function calls with some internal changes to Correlator to fix the tests crashing.

## Version 1.9.5 (5/27/21)
* (Docker) Fixed some problems with task dispatch and container versioning.

## Version 2.0alpha27 (5/27/21)
* (rapidtide, showxcorrx, showarbcorr, showstxcorr, ccorrica, aligntcs, filttc) Changed argument handling for arbitrary filters.  Specify pass freqs with --filterfreqs, stop freqs with --filterstopfreqs.
* (happy) Code cleanup, improved tensorflow selection.
* (Docker) Improvements to version specification, entry point.
* (testing) Increased coverage.
* (packaging) Multiple corrections in support files.

## Version 2.0alpha26 (5/5/21)
* (happy, rapidtide) Now properly handle negative mklthreads specification.
* (Dockerfile) Update package versions.
* (Docker container) Added happy test.
* (package) Further increased test coverage.

## Version 2.0alpha25 (5/3/21)
* (rapidtide) Fixed text file (nirs) processing.
* (rapidtide) Fixed a search range setting error.
* (rapidtide) Fixed the default method for global mean signal generation.
* (rapidtide) Fixed a crash when using the mutualinfo similarity metric.
* (rapidtide, io) Significant improvement to CIFTI handling - now properly read and write parcellated scalars and time series.
* (io) Vastly improved reading in arbitrarily large text files.
* (stats) Fixed a bug in getfracvals when you try to find the maximum value.
* (package) Began aggressive implementation of smoke tests (exercise as many code paths as possible to find crashes in neglected code - this is how the above bugs were found).
* (package) More logging refinement.

## Version 2.0alpha24 (4/14/21)
* (rapidtide) Added the '--negativegradient' option in response to https://github.com/bbfrederick/rapidtide/issues/67
* (rapidtide) Added flexibility to regressor input (can use multicolumn and BIDS text files).

## Version 2.0alpha23 (4/14/21)
* (happy) Fixed logmem calls to work with new logging structure (and not crash immediately).

## Version 2.0alpha22 (4/13/21)
* (rapidtide, tidepool) Fixed reading and writing the globalmean mask.
* (package) Fixed a stupid bug that surfaced when reading in all columns of a text file as input (really, this time).

## Version 2.0alpha21 (4/12/21)
* (rapidtide) Gracefully handle refinement failure.
* (happy) Fixed some output timecourse naming.
* (atlastool) Major fixes to functionality with 4D template files.
* (aligntcs, applydlfilter, pixelcomp, plethquality, resamp1tc, showstxcorr, showxcorrx) Fixed matplotlib backend initialization to allow headless operation.
* (package) General cleanup and rationalization of imports.  isort now used by default.
* (package) Dropped support for python 3.3-3.5
* (package) Fixed a stupid bug that surfaced when reading in all columns of a text file as input.
* (package) Merged tsalo's PR starting transition to new logging output.
* (package) Fixed environment for py39 testing.
* (package) Started to phase out sys.exit() calls in favor of raising exceptions.
* (rapidtide) Corrected BIDS naming of intermediate maps.

## Version 2.0alpha20 (3/28/21)
* (package) Python 2.7 support is now officially ended.  Cleaned out compatibility code.
* (package) Made pyfftw and numba requirements.
* (docs) Wrote general description of text input functions, enhanced description of happy, include examples.
* (style) Began effort with T. Salo to address linter errors and generally improve PEP8 conformance - remove dead code, rationalize imports, improve docstrings, convert class names to CamelCase, use snake_case for functions.
* (showtc) Converted text inputs to standardized code.

## Version 2.0alpha19 (3/26/21)
* (showxcorrx) Significant cleanup for maximum flexibility and utility.
* (showxcorr) Renamed to showxcorr_legacy
* (linfit) Renamed to polyfitim to better reflect it's function.
* (histnifti) Major upgrade to functionality.
* (showxcorrx, atlasaverage, happy2std, rapidtide2std, spatialfit, applydlfilter, plethquality, histnifti) Moved to argparse.
* (package) Updated all headers and copyright lines.

## Version 2.0alpha18 (3/17/21)
* (package) Trimmed the size of the installation bundle (really, truly, correctly this time).

## Version 1.9.4 (3/17/21)
* (package) T. Salo made a number of changes to allow pypi deployment.
* (package) Fixed a problem in setup.py that causes installation to fail.
* (rapidtide2x) Backported a critical fix from the dev version so that the refinement threshold is properly set with null correlations (the result is that the refine mask rejects fewer voxels, and gives a better regressor estimate).


## Version 2.0alpha17 (3/17/21)
* (package) Trimmed the size of the installation bundle (maybe even correctly this time).

## Version 2.0alpha16 (3/17/21)
* (package) Trimmed the size of the installation bundle.
* (various) Cleaned up imports and unresolved references

## Version 2.0alpha15 (3/17/21)
* (rapidtide) Added a new method for generating global signal using PCA.
* (all) Further imports from master branch to improve deployment.
* (simdata) Complete overhaul - new parser better checks, more flexible input formats.
* (io.py) Improvements to readvecs to handle very large files.
* (ccorrica, filttc, histtc, pixelcomp, resamp1tc) Facelift, cleanup, new parsers.
* (testing) Removed python 2.7 CI build. 
* (all) Addressed many linter issues, updated deprecated numpy and scipy calls.

## Version 2.0alpha14 (3/1/21)
* (all) readvectorsfromtextfile now handles noncompliant BIDS timecourse files.
* (happy) Fixed a very subtle bug when an externally supplied pleth waveform doesn't start at time 0.0 (fix to issue #59).
* (filttc, histtc, showarbcorr) parser improvements.

## Version 2.0alpha13 (2/22/21)
* (package) Copied Taylor Salo's improvements to build and deployment from the master branch.
* (all) Ran all python files through Black to give consistent formatting (really, truly this time).
* (all) Implemented new, generalized text/tsv/bids text file reader with column selection (readvectorsfromtextfile).
* (atlastool) Fixed some import and syntax issues with numpy.
* (showarbcorr) New program to do crosscorrelations on timecourses with different samplerates.
* (happy) Fixed column selection bug with BIDS files.
* (happy) General formatting improvements.
* (dlfilter) Made diagnostics more informative to help get dlfilter enabled.

## Version 2.0alpha12 (2/5/21)
* (all) Fixed readbidstsv calls.
* (all) Beginning a rethink of a universal text timecourse reader.
* (happy) Added new tools for slice time generation.

## Version 2.0alpha11 (1/5/21)
* (rapidtide) Rolled back default similarity metric to 'correlation' from 'hybrid'.  'hybrid' works very well most of the time, and fails strangely occasionally.  When 'correlation' fails, it does so in more predictable and explicable ways.
* (happy) Restored functionality and options for motion regression that I broke when separating out the command parser.
* (tests) CircleCI config files changed to keep tests from stepping on each other's caches (thanks to Taylor Salo).

## Version 2.0alpha10 (12/21/20)
* (package) Ran all python files through Black to give consistent formatting.
* (rapidtide) Did some prep work to implement echo cancellation.

## Version 2.0alpha9 (12/9/20)
* (rapidtide) Added workaround for occasional MLE PCA component estimation failure (this seems to be an unresolved scikit-learn problem as of 0.23.2)

## Version 2.0alpha8 (12/9/20)
* (rapidtide) Significant enhancement to PCA refinement options.
* (tidepool) Tidepool now gracefully handles runs with more than 4 passes.  The timecourses displayed are prefilt, postfilt, pass1, pass2, pass(N-1) and pass(N).
* (happy) Added support for scans where there is circulating contrast.
* (happy, rapidtide2x, rapidtide) The parsers are now being properly installed during setup.
* (package) Renamed some test data for consistency.

## Version 2.0alpha7 (12/1/20)
* (rapidtide) Rapidtide can now run refinement passes until the change in the probe regressor falls below a specified mean square difference.  Set --convergencethresh to a positive number to invoke this (0.0005 is good).  Rapidtide will refine until the M.S.D. falls below this value, or you hit maxpasses (use --maxpasses NUM to set - default is 15).  This implements the procedure used in Champagne, A. A., et al., NeuroImage 187, 154–165 (2019).
* (rapidtide) The PCA refinement algorithm has been improved to match the method described in Champagne, et al., and is now the default.

## Version 2.0alpha6 (11/30/20)
* (rapidtide) Completely revamped CIFTI I/O.  Should now read and write native CIFTI2 files (do not need to convert to NIFTI-2 in workbench).
* (rapidtide) Better handling of motion files.
* (rapidtide) Added coherence calculation.  Not quite working right yet.
* (happy) Started adding BIDS output.
* (tidepool) Fixed to work with Big Sur (macOS 11).

## Version 2.0alpha5 (10/29/20)
Much thanks to Taylor Salo for his continuing contributions, with several substantive improvements to code, documentation, and automatic testing, and generally helping devise a sensible release roadmap.
* (rapidtide, happy) Switched to using nilearn's mask generator for automatic mask generation, since it's much more sophisticated.  It seems to be a big improvement, and handles data processed by fmriprep and SPM with no fiddling.
* (rapidtide, happy) General improvement of output of floating point numbers.  Limit to 3 decimal places.
* (rapidtide) Use logging module for output.
* (rapidtide, rapidtide_legacy) Options file is now always saved as a json.
* (rapidtide) Added ability to autochoose an appropriate spatial filter by setting --spatialfilt to a negative value.
* (rapidtide_parser) Code cleanup and formatting fixes.
* (documentation) Much reorganization, reformatting and cleanup.
* (documentation) New "theory of operation" section for rapidtide.  Still working on it.

## Version 2.0alpha4 (10/26/20)
* rapidtide2x has been renamed to rapidtide2x_legacy
* (rapidtide, rapidtide2x) The options file is now always saved in .json format.
* (rapidtide) BIDS format output naming and file structures have been updated to be more compliant with the standard.
* (RapidtideDataset.py) Better handling of different file names.
* (documentation) The documentation has been expanded and revised to reflect the current state of rapidtide.
* (all) Code cleanup.

## Version 2.0alpha3 (10/19/20)
* (rapidtide) Fixed sample rate on BIDS regressor outputs.
* (tidepool) Corrected sample rate for regressor timecourses.
* (Docker) Switched to current method for specifying external mounts in the documentation.
* (tests) Fixed test_filter.py to remove bad test.
* (tests) Added test_delayestimation.py to try to get end to end validation on the core of rapidtide.

## Version 2.0alpha2 (10/19/20)
* (all) Significant internal changes to noncausalfilter.
* (rapidtide) Fixed a longstanding bug which used an unnecessarily stringent amplitude threshold for selecting voxels to use for refinement.
* (rapidtide) Improvements to processing in "bipolar" mode.
* (rapidtide) Internal improvements to mutual information normalization.
* (rapidtide) New --bidsoutput option to make all output files BIDS compatible in naming and format.
* (tidepool) Revised to properly handle new naming conventions for output files.
* (tidepool) You can now turn out-of-range map transparency on and off (it's off by default).
* (tidepool) Internal colortable code is now much cleaner.
* (Docker) Improved build scripts.

## Version 2.0alpha1 (8/24/20)
* (all): Python 2.x is no longer supported.  To be fair, I've done nothing to break 2.x compatibility on purpose, so it probably still works, but I'm expending no effort to keep it working.
* (documentation): General updates and cleanups.
* (rapidtide2): rapidtide2 has been eliminated.  If you used it before, you can use rapidtide2x as a dropin replacement (but you really should start moving to using rapidtide, the new version that is actively being developed).
* (rapidtide2x): rapidtide2x has been deprecated and replaced by rapidtide (which is basically rapidtide2x v1.9.3 with a different argument parser and default option values).
* (rapidtide2x): Added deprecation warning.
* (rapidtide): The correlation function has been replaced by a more flexible "similarity function".  There are currently 3 options: "correlation" (the old method), "mutualinfo", which uses a cross mutual information function, and "hybrid", the new default, which uses the correlation function, but disambiguates which peak to use by comparing the mutual information for each peak.
* (rapidtide): Changed the default peak fit type to "fastquad", which does a parabolic fit to the peaks to refine location.
* (rapidtide): The getopt argument parser has been completely rewritten using argparse.  The way you specify many (most?) options has changed.
* (rapidtide): Any option that takes additional values (numbers, file names, etc.) is now specified as '--option VALUE [VALUE [VALUE...]]' rather than as '--option=VALUE[,VALUE[,VALUE...]]'.
* (rapidtide): After a lot of use over the years, I've reset a lot of defaults to reflect typical usage.  You can still do any analysis you were doing before, but it may now require changes to scripts and workflows to get the old default behavior.  For most cases you can get good analyses with a minimum set of command line options now.
* (rapidtide): There are two new macros, --denoise and --delaymapping, which will set defaults to good values for those use cases in subjects without vascular pathology.  Any of the preset values for these macros can be overridden with command line options.
* (rapidtide, rapidtide2x): Regressor and data filtering has been changed significantly.  While the nominal filter passbands are the same, the transitions to the stopbands have been tightened up quite a bit.  This is most noticeable in the LFO band.  The pasband is still from 0.01-0.15Hz with a trapezoidal rolloff, but the upper stopband now starts at 0.1575Hz instead of 0.20Hz.  The wide transition band was letting in a significant amount of respiratory signal for subjects with low respiratory rates (about half of my subjects seem to breath slower than the nominal adult minimum rate of 12 breaths/minute).
* (rapidtide): The -V, -L, -R and -C filter band specifiers have been retired.  Filter bands are now specified with '--filterband XXX', where XXX is vlf, lfo, lfo_legacy, resp, cardiac, or None.  'lfo' is selected by default (LFO band with sharp transition bands). To skip filtering, use '--filterband None'.  '--filterband lfo_legacy' will filter to the LFO band with the old, wide transition bands.
* (rapidtide): To specify an arbitrary filter, use '--filterfreqs LOWERPASS UPPERPASS [LOWERSTOP UPPERSTOP]'.  If you don't specify the stop bands, the stop frequencies are set to 5% below and above LOWERPASS and UPPERPASS, respectively.
* (rapidtide): The method for specifying the lag search range has changed.  '-r LAGMIN,LAGMAX' has been removed.  You now use '--searchrange LAGMIN LAGMAX'
* (rapidtide): The method for specifying bipolar correlation search has changed.  '-B' is replaced by '--bipolar'.
* (rapidtide): The method for specifying a fixed delay (no correlation lag search) has changed.  '-Z DELAYVAL' is replaced by '--fixdelay DELAYVAL'.
* (rapidtide): Options file is saved in json by default now.
* (rapidtide,rapidtide2x): The 'timerange' option is now handled properly.  This can be used to restrict processing to a portion of the datafile.  This is useful to get past initial transients if you didn't remove them in preprocessing, or to see if parameters change over the course of a long acquisition.
* (physiofreq): New program to get the average frequency of a physiological waveform.
* (tidepool): Now properly handles missing timecourses properly.  Some cosmetic fixes.
* (showtc): Converted to argparse, some cleanup in option specification.
* (glmfilt, linfit, temporaldecomp, spatialdecomp): Argument parsers were rewritten, main routines were moved into workflows.
* (docker container): Fixed some build errors, now pushes container to dockerhub.
* (rapidtide): Multiprocessing can be forced on, even on a single processor.
* (rapidtide): Multiprocessing can be disabled on a per-routine basis.

## Version 1.9.3 (7/30/20)
* Bumped version number because I forgot to commit a file

## Version 1.9.2 (7/30/20)
* (all): Changed over to using versioneer to handle version numbers.
* (rapidtide2, rapidtide2x, rapidtide_2x_trans, rapidtideX) Runtimings file now has additional version information.

## Version 1.9.1 (6/17/20)
* (all): Documentation improvements.
* (all): Many internal changes to support future argument specifications.
* (all): Backported bugfixes from the development version.
* (rapidtide2x) Fixed specification of timerange.
* (docker): Fixed an incompatibility in versions between pyfftw and scipy (thank you to Niranjana Shashikumar for reporting the bug and providing the solution!)
* (docker): Improved container labelling.
* (docker): Cleaned up container build.
* (tidepool): Various fixes and improvements backported from the development version.

## Version 1.9 (1/6/20)
* (all): Now compatible with nibabel 3.x
* (all): Significantly expanded test suite.  Code coverage is now at 47%.
* (documentation): Added instructions for installing the deep learning filter code
* (documentation): Numerous tweaks and fixes
* (docker): There is now a containerized version of the rapidtide package, which avoids a lot of installation woes
* (rapidtide2x, showxcorrx): Completely replaced correlation and fitting routines with faster, more robust (and more rigorously tested) versions
* (rapidtide2x, showxcorrx): Enhancements to the permutation methods
* (rapidtide2x, showxcorrx): Revised internals to guarantee xcorr scale matches values
* (rapidtide2x, showxcorrx): Improved fitter performance in edge cases (thin peaks, symmetric around max)
* (rapidtide2x, showxcorrx): Changed limits to avoid crash when peak is at edge of range
* (rapidtide2x, showxcorrx): Fixed some (but apparently not all) dumb errors in calls to null correlation calculations.
* (rapidtide2x): Implemented workaround for unknown crash in GLM filtering when nprocs != 1
* (rapidtide2x): Added experimental respiration processing
* (rapidtide2x): Fixed an uncaught bug in bipolar processing.
* (rapidtide2x): Setting ampthresh to a negative number between 0 and 1 sets the percentile of voxels to use for refinement
* (rapidtide2x): Support for new minimum sigma limit in correlation fit
* (rapidtide2x): Fixed a bug that caused fit fails on very narrow peaks, added diagnostic info
* (rapidtide2x): Putting in scaffolding to support phase randomization for null correlation calculation.
* (rapidtide2x): Properly specify correlation limits in null correlation and accheck
* (rapidtide2x): Slight modifications to pickleft routine to avoid a rare bug
* (rapidtide2x): Masks should now be properly generated for zero mean and non-positive definite data.
* (rapidtide2x): Tweaked the autocorrelation correction
* (rapidtide2x): Added an error check to avoid crashing when no significance tests are nonzero
* (rapidtide2x): Added upper and lower sigma limits to peak fitting uss to match new class
* (showxcorrx): Updated to match rapidtide2x fitting
* (showxcorrx): Enhanced error reporting
* (showxcorrx): Added width range tests
* (showxcorrx): Added norefine option, output more debugging info
* (showxcorrx): Set validity limits for gaussian fit
* (happy, rapidtide2x): Fixed a bug in output nifti header parameters (copy headers by value, not reference!)
* (happy): New multipass architecture allows much better results - initial passes set estimation masks and find potential arterial voxels.
* (happy): Aliased correlation integrated into happy as experimental feature
* (happy): Fixed a conceptual error in how I normalized projected timecourses
* (happy): Added brain cine output
* (happy): If estmask is supplied, us it.  If not, generate a vessel mask and repeat final steps.
* (happy): Added option to detect and invert arterial signals, improved time output.
* (happy): Shorten pulse recon step size to 10 ms
* (happy): Better envelope handling, fixed bug in timecourse phase projection.
* (happy): Some changes to improve performance with long TRs
* (happy): Added happy paper reference
* (happy): Increased gridbins (used in phase projection): default to 2 after testing showed lower noise than 1.5 bins
* (happy): Added ability to pad cyclically rather than reflecting around the ends
* (happy): Added ability to smooth projection in the phase direction (on by default)
* (happy): Significant improvements to GLM processing (spatial and temporal versions, aliased temporal correlation)
* (happy): Added "checkpoint" option to dump more intermediate data for debugging.
* (happy): Added more progress bars, and the ability to turn them off.
* (happy): Print out version info at runtime.
* (tidepool): Major update with new functionality
* (tidepool): The probe regressor, it's spectrum, and how it was filtered are now shown in the main window
* (tidepool): Properly disable atlas buttons when no atlas is loaded, avoiding crashes
* (tidepool): Removed support for pyqt4
* (tidepool): Some UI tweaks
* (tidepool): Added some infrastructure for future support for loading multiple runs
* (tidepool): New atlases to support fmriprep default coordinates
* (tidepool): Numerous bug fixes
* (ccorrica): Added the ability to oversample the data prior to crosscorrelation
* (showtc): Added ability to select a column from a multicolumn file as input.
* (showtc): Can now select a column  from multicolumn input text files for each vector.
* (showtc): Changed the specification of colors and legends. Internal code cleanup.
* (happy2std): New tool to align happy maps
* (happywarp): Improvements in filtering
* (aligntcs): You can now specify single columns out of multicolumn files
* (showxy): Initial support for specifying color names
* (spectrogram): Cleanup, added some configuration options
* (simdata): Some reformatting, updates, and improvements
* (simdata): Put some data in the example directory to use with simdata
* (fingerprint): New addition to the library to decompose delay maps using vascular territory templates
* (fingerprint): Added canonical HCP template maps to the distribution
* (helper_classes): Added freqtrack class
* (correlate.py): Added rudimentary mutual information calculation
* (correlate.py): Multiple aliased correlation methods added, depending on demeaning.
* (io.py): Fixed support for named columns in BIDS tsvs
* (io.py): Relaxed requirements for required fields in BIDS jsons
* (io.py): Added a few convenience routines for dealing with NIFTI files
* (io.py): Fixed import of parser_funcs

## Version 1.8 (5/10/19)
* (fit.py): The following fixes to both variants of findmaxlag_gauss affect rapidtide2, rapidtide2x, showxcorr, showxcorrx, happy, and happyx.
* (fit.py): CRITICAL FIX - edge behavior in both versions of findmaxlag_gauss was very broken.
* (fit.py): Fixed a rare failure in findmaxlag_gauss when the correlation peak is very narrow.
* (fit.py): Constrain initial gaussian fit values to be rational.
* (fit.py): Always return rational (if wrong) values when zerooutbadfit is False.
* (fit.py): Fixed a rare problem where no peaks were found in autocorrcheck, causing crash.
* (fit.py): Fixed a pernicious bug that sometimes caused mayhem when --nofitfilt was set.
* (rapidtide2, rapidtide2x): There is now sanity checking on lagmin and lagmax input using -r.
* (rapidtide2x): Masking logic has been completely redone, with numerous bugfixes, error checks, and new capabilities.
* (rapidtide2x): Added option to refine offset on leftmost lag peak (--pickleft).  This helps a lot with people with vascular pathology.
* (rapidtide2x): Added ability to save options file in json.
* (rapidtide2x): Fixed a bug when timerange was used in conjunction with glm filtering.
* (rapidtide2x): Added fixes to crash where there were bad significance estimates.
* (showtc): Allow multiple linewidths.
* (showtc): Added ability to set x and y axis labels.
* (showtc): Added DPI option to set resolution of file output.
* (showxy): Changed Bland-Altman plot to use open circles.
* (showhist): Add bar histograms.
* (showhist): Added the option to set binsize to makehistogram.
* (happy, happyx): All changes in happyx have now been synced to happy - at this moment, they are identical.  New changes will be tested in happyx.
* (happy, happyx): Fixed starttime and endtime selection.
* (happy, happyx): Lowered maximum heart rate to 140 by default.
* (happy, happyx): Output of info as json is optional, not default.
* (happy, happyx): Save info file as json rather than text.
* (happy, happyx): writedictasjson now supports numpy objects, added readdict function.
* (happy, happyx): Cardiac filter and search range are now specified independently.
* (happy, happyx): Removed lowerpass from cardiac estimation.
* (happy, happyx): Retrained and optimized model after revising happy paper.
* (happy, happyx): Use explicit copies to avoid variable changing out from under me.
* (happy, happyx): Added pleth/filtpleth correlation.
* (happy, happyx): Turn off variance masking by default, correlate raw and filtered waveforms.
* (happy, happyx): Numerous tweaks to resampling to perform better in edge cases.
* (happy, happyx): Fixed problem reading json physio files.
* (happy, happyx): Added ability to force the use of raw cardiac waveform for phase projection.
* (happy, happyx): Allow varmasking by volume or slice, filter prior to cardiac correlation.
* (happy, happyx): Resolved problem with definition of notch filter width.
* (happy, happyx): Corrected a type coercion error for estimation masks.
* (happy, happyx): Reduced verbosity of notch filter.
* (happy, happyx): Altered estimation mask logic.
* (happy, happyx): Added sanity checks to lag range.
* (happy, happyx): Now properly handle uncompressed bids tsv files.
* (happy, happyx): Variance and projection masks are separate, can set variance thresh percent.
* (happy, happyx): Changes in response to paper review.
* (happy, happyx): Filter cardiac waveform to slice samplerate Nyquist frequency when upsampling.
* (happy, happyx): Also added choice of centric or noncentric phase reconstruction..
* (happy, happyx): Fixed implementation of Hilbert transform phase analysis.
* (happy, happyx): Made robust to missing anatomics, started adding ants support.
* (happy, happyx): harmonic notch filter notch pct was not properly scaled.
* (happy, happyx): Now align pleth regressor with cardfromfmri.
* (happy, happyx): Fixed convolution gridding.
* (happy, happyx): Changed default gridding kernel to 3.0 wide Kaiser-Bessel.
* (happy, happyx): Reordered usage to functionally separate flags.
* (happy, happyx): Implemented workaround for strange interaction of tensorflow and MKL.
* (happy, happyx): Lots of little bugs fixed, print statements cleaned up.
* (tidepool): Added support for files in MNI152NLin2009cAsym space (fmriprep output).
* (tidepool): Fixed a crash when no atlas exists.
* (ccorrica): Modernized ccorrica to use new library calls.
* (atlasaverage, filttc, histtc, aligntcs, highresmotion):  Added to the distro.
* (tests): Numerous maintenance fixes.  test_findmaxlag is much more sophisticated now.
* (whole project): Code cleanup, reformatting.

## Version 1.7 (12/5/18)
* (whole project) Stopped pretending happy doesn't exist - adding to the changelog and will start writing docs.
* (whole project) Tried to generate some workflows.
* (whole project) Update issue templates.
* (whole project) Put back some critical information that got lost in the docs reorganization.
* (happyx) Changed default minhr to 40 BPM, cleaned up specification of min/max HR.
* (happyx) Put a lower limit on the envelope function in cleancardiac to limit gain..
* (happyx) Can use weighted masks, calculate envelop normalized cardiac waveforms..
* (happyx) Fixed notch filter to always filter at least one frequency bin.
* (happyx) Added ability to skip trs in fmrifile and motion file.
* (happyx) Mad normalize slice timecourses, refactor code, add some test data.
* (happy, happyx) Moved some routines out of happy(x) into libraries, added trendfilter.
* (happy, happyx, rapidtide2, rapidtide2x) Added motion regressor filtering.
* (happyx, rapidtide2, rapidtide2x) Add high order polynomial detrending.
* (happyx) Added deep learning filter for refining cardiac waveform (off by default).
* (rapidtide2, rapidtide2x) Oversample factor was erroneously set to 0 if TR <=0.5 seconds.
* (showxcorrx) Added file output capability.
* (showxcorrx) Set verbose to False by default.
* (showxcorrx) Trimming extraneous output.
* (tidepool) First crack at fixing atlas averaging.
* (tidepool) Initialize atlasniftiname.
* (showxy) Added Bland-Altman plots with annotations, range specifications, font scaling.
* (showxy) Updated for new matplotlib interface, enabled legends.
* (showtc) Now can specify legend location.
* (showtc) Added fontscalefac option.
* (resample.py) Fixed cutoff frequency on upsample filter.
* (resample.py) Lowpass filter after upsampling.
* (fit.py) Limit peakstart and peakend to stay within legal range.
* (io.py) New additions to readvecs to specify columns.
* (dlfilter.py) added.


## Version 1.6 (9/19/18)
* (whole project) Cleanup and reorganization (tsalo).
* (documentation) Major revisions to clean things up (tsalo).
* (workflows) Initial creation (work in progress) (tsalo).
* (testing) Reorganized and fixed - now it actually works! (tsalo).
* (coverage) Code coverage for testing is now tracked (21% - we can improve significantly with workflows) (tsalo).
* (rapidtide2, 2x, happy) Finally found (and fixed) the reason for a range of random stalls and slowdowns when running on a cluster.  MKL extensions were silently distributing some numpy calculations over all cores (which means running N jobs running on a cluster tried to use N^2 cores - not good at all...).  The maximum number of MKL threads is now settable on the command line, and defaults to 1 (no multiprocessor numpy).  Strangely, this makes everything a little faster in single processor mode, and A LOT faster in multiprocessor mode.
* (tide_funcs.py) tide_funcs.py has been split into filter.py, fit.py, io.py, miscmath.py, resample.py, stats.py, and util.py.  All executables fixed to match.
* (rapidtide2, 2x) Oversample factor is now set automatically by default to make the correlation timestep 0.5 or less.  This dramatically improves fits for longer TRs (> 1.5 seconds).
* (rapidtide2, 2x) Moved the major passes (null correlation, correlation, correlation fit, refine, wiener filter and glm) into separate modules for maintainability and to simplify tinkering.
* (rapidtide2, 2x) Isolated multiprocessing code to make speeding up new routines easier and avoid massive code duplication.
* (rapidtide2, 2x) Fixed some bugs in correlation mask reading and saving include and exclude masks.
* (rapidtide2, 2x) Improved tmask, fixed a bug.
* (rapidtide2, 2x, glmfilt) Made glmpass more general so it could be used in other scripts)
* (resamp1tc, resample.py) Added arbresample, modified dotwostepresample.
* (fit.py) Added Kaiser Bessel window function.
* (io.py) savetonifti now properly sets output data type in header.
* (io.py) Added routine to read in motion timecourses.
* (filter.py) Consolidated doprecalcfftfilt and xfunc into transferfuncfilt.
* (filter.py) Added new "complex" spectrum option.
* (filter.py) Added docstrings, code cleanup and regularization.
* (filter.py) Added new 'spectrum' routine.
* (filter.py) Initial support for precalculated arb filtering.
* (resample.py) Adjusted gridding to be symmetric around output value.
* (util.py) Reimplemented valtoindex to make it faster.
* (showtc) Updated to use new spectrum routine.
* (spectrogram) added to distro.
* (rapidtide2, 2x, resamp1tc showxcorr, showxcorrx, showstxcorr) eliminated all use of Butterworth filters by default.
* (spatialfit) Fixed numpy imports


## Version 1.5 (6/11/18)
* (documentation) Added description of rapidtide output files.
* (tide_funcs) Fixed a VERY old bug in detrend that added an offset to the detrended timecourse.  The effect of the bug on rapidtide2(x) is probably small, because we almost always use data that has already been detrended.  The effect in some very particular use cases, though, was large enough that I finally noticed it after 3 years.
* (rapidtide2, 2x) Added option to disable progress bars (good when saving output to a file).
* (rapidtide2, 2x) Improved output to memusage file.
* (rapidtide2, 2x) Report fit errors with better granularity.
* (rapidtide2, 2x) Allow specification of external correlation mask.
* (rapidtide2, 2x) Added "MTT" map to hopefully remove the effect of autocorrelation.
* (rapidtide2, 2x) Added some additional diagnostic information to significance estimation.
* (rapidtide2x, tide_funcs) Major changes to peak fitting to try to improve stability using new findmaxlag_gauss_rev function.
* (rapidtide2x, tide_funcs) Moved logmem function to tide_funcs so that it's available for other programs.
* (rapidtide2x) Fixed bug when running despeckling on a single processor.
* (rapidtide2, 2x) Attempting to stabilize the lagsigma measurement with better initial parameter estimates.
* (tide_funcs) Cast timecourse index as a long to avoid an overflow in NIRS timecourses.
* (rapidtide2, 2x, tide_funcs) Added ability to set searchfrac in fits.
* (rapidtide2, 2x) Disable threshold during significance estimation, simplify internal logic for turning on estimation.
* (rapitdide2) Fixed bug in mask generation
* (showtc) Added the ability to select columns to plot, and to read BIDS style json/tsv.gz physiological files
* (showtc, showxy) Updated colormap names for compatibility with matplotlib 2.2+
* (rapidtide2std) Initial support for warping with ANTs (does not work yet)
* (rapidtide2std) Added the ability to align a single file.
* (tidepool) Support for MTT map.
* (ccorrica, showstxcorr) PEP 8 reformatting.
* (testing) Added test for findmaxlag versions.
* (testing) Added test for stxcorr functions.
* (temporaldecomp) Allow 3D masks.
* (atlastool) Changed method for generating 3D files.
* (atlastool) Various bug fixes in 3D atlas generation.
* (resamp1tc) Modernized option selection, Added nodisplay option.
* (showstxcorr) Explicit integer cast of indices.
* (showstxcorr) Removed initial Hamming window.
* (showstxcorr) Added csv output of matrices.
* (linfit) Added to distribution.
* (tide_funcs) Changed value of rcond in leastsq to be compatible over multiple versions of bumpy (least. comprehensible. note. ever.)
* (tide_funcs) Added findexecutable and isexecutable functions
* (tide_funcs) Added a convolution gridding function
* (tide_funcs) Fixed readvec(s) so that is now works properly if a text file ends with an empty line.
* (tide_funcs) Added function to read slice times from a BIDS sidecar file.
* (spatialdecomp, temporaldecomp) Command line is now saved.
* (threeD) Added


## Version 1.4.2 (2/21/18)
* (documentation) Fixed some formatting.
* (showxcorrx) Cleaned up usage statement.


## Version 1.4.0 (2/21/18)
* (rapidtide2, 2x) Added macros to support setting multiple options at once.
* (rapidtide2, 2x) --nirs macro sets a number of parameters to be appropriate for NIRS data processing.
* (rapidtide2, 2x) --venousrefine macro sets refinement parameters to use data only from large draining veins (only works reliably in healthy subjects ATM).
* (rapidtide2, 2x) Now tabulate maximum correlation times without range limit for my own secret, diabolical purposes.
* (rapidtide2, 2x) Fixed a bug that was not shifting all of the timecourses if they were not in the refinement mask.
* (rapidtide2, 2x) Improved memory usage tracking.
* (rapidtide2, 2x) Reduced memory footprint.
* (rapidtide2, 2x) Move large arrays into shared memory for multiprocessor jobs to avoid duplicating RAM.
* (rapidtide2, 2x) You can now set the number of processors used (rather than always using all of them) when multiprocessing.
* (rapidtide2, 2x) Properly shut down worker procedures to free RAM earlier.
* (rapidtide2, 2x) Fixed a bug in the initialization of the dispersion calculation.
* (rapidtide2, 2x) Fixed a maddening bug in output of the refinement mask.
* (rapidtide2, 2x) Fixed the range on the Gaussian filtering progress bar.
* (rapidtide2, 2x) Made some improvements to the despeckling procedure.
* (rapidtide2, 2x) --refinepasses is now deprecated - use --passes instead.
* (rapidtide2, 2x) Added new methods to specify the sample rate (or sample time) of the input data file.
* (rapidtide2, 2x) Revised usage statement to make parameter names better reflect their function.
* (rapidtide2, 2x) A lot of internal code cleanup and dead code removal.
* (rapidtide2, 2x, showxcorrx) Allow specification of the correlation window function (hamming (default), hann, blackmanharris, or None).
* (showtc) Cleaned up some bugs introduced during the last overhaul.
* (tcfrom3col) Added to package (generates a timecourse from an FSL style 3 column regressor file.
* (tidepool) Default to displaying using the valid mask rather than the p<0.05 mask.
* (tidepool) Enabled usage of the refine mask.


## Version 1.3.0 (12/15/17)
* (rapidtide2, 2x) Added new option, '--despeckle', which uses a spatial median filter to find and correct points where the correlation fit picked the wrong autocorrelation lobe.  This dramatically improves the quality of the output maps.  This will probably be turned on by default in the next release.
* (tidepool) FINALLY fixed the click positioning bug.  Worth the update just for this.  That was driving me crazy.
* (tidepool) Formatting improvements.
* (tidepool) Preliminary support for multiple territory atlases and averaging modes in tidepool.
* (tidepool) Atlas averaging is now (mostly) working.
* (rapidtide2, 2x) Now support text format NIRS datasets (2D text files) in addition to NIFTI fMRI files.
* (rapidtide2, 2x) Substantial internal changes to reduce memory footprint, improve speed.
* (rapidtide2x, showxcorrx) Initial support added for Choudry's cepstral analysis method for delay calculation.
* (showtc) Substantial improvements (improved formatting, ability to specify separate subplots, transpose input, line colors, waterfall plots, offsets between lines, titles, etc).
* (rapidtide2std) Internal code cleanup.
* (showxy) Now supports multiple input files.
* Added glmfilt to package to filter 1D or 4D data out of 4D datasets.
* Added spatialdecomp to do spatial PCA decomposition of 4D NIFTI files.
* Added temporaldecomp to do temporal PCA decomposition of 4D NIFTI files.
* Added ccorrica to the distribution to provide cross correlation matrices between all timeseries in a 2D text files.
* Added atlastool to aid in preparation of atlas files for tidepool.

## Version 1.2.0 (6/20/17)
* New release to trigger a Zenodo DOI.
* Fully tested for python 3.6 compatibility.
* Added linfit to the distribution.
* Set a limit of 25 dispersion regressors.
* Reformatted the documentation somewhat.
* Added some recipes to the documentation for common use cases.
* Cleaned up and fixed the resampling code.
* Minor quality and speed improvement to timeshift.
* No longer output "datatoremove" to save space.
* Removed some redundant screen refreshes from tidepool.
* Reorganized and removed dead code.
* Changed default mode for calculating refined regressors to "unweighted_average".
* Synced changes in rapidtide2x to rapidtide2

## Version 1.1.0 (4/3/17)
* I have now synced all of the changes in rapidtide2x back to rapidtide2.
* rapidtide now has multiprocessing support using the --multiproc flag.  This can cause a dramatic increase in processing speed on multicore/processor machines.
* Dispersion calculation is now off by default.
* Tidepool is now compatible with both PyQt4 and 5.
* Reordered some memory allocation and deallocation to keep the RAM footprint down.
* Some additional significant speedups (support for ffftw if present, caching hamming windows).
* Added an optional cross-spectral density filter for adaptive timecourse filtering.  This is a work in progress - not really ready for general use.
* Skeleton of support for Wiener deconvolution to sharpen the correlation function (off by default, not ready for general use).

## Version 1.0.0 (2/13/17)
* I decided to stop hedging and actually commit myself - this is version 1.0.0 - out of beta!
* To promote stability, new features will be put into test versions (the name of the program will have an "x" appended).  This way I can do major internal changes and have them available to users without breaking something they might rely on.  The "x" versions will sync with the "normal" versions after extensive testing.
* Major new feature (rapidtide2x only for now).  Multiprocessing!  Significant speedup when using the --multiproc option on machines with multiple cores.
* showxcorrx has new features and defaults.
* Memory allocation has been reorganized to reduce footprint (rapidtide2x).
* Changed imports for better compatibility when running in the NITRC-CE environment (rapidtide2x).
* rapidtide2std now supports nonlinear alignment.
* histnifti is added to the distribution.
* I've added some additional outputs to rapidtide2 and rapidtide2x during refinement to help figure out if the brain is a dispersive filter.  This doesn't change how rapidtide2 does the refinement - it's just informational at this point.
* Added spatialfit to the distribution.  I use this to analyze delay maps.  More on this later.
* Fully implemented samplerate and sampletime options (rapidtide2)
* Corrected and enhanced the use of alternative correlation weighting functions (PHAT, Liang, and Eckart weighting) (rapidtide).
* Updated all scripts for compatibility with matplotlib 2.0.
* Fixed tidepool for compatibility with the new version of pyqtgraph.
* Significant enhancements to showstxcorr (this is a work in progress).
* Example data is no longer installed in the python directory (this never made sense to do).
* Added code to do matched filtering of regressors with mean PSD and/or cross-spectral density.  It works, but doesn't do much (rapidtide2x).

## Version 0.1.9 (12/19/16)

* Added code to allow runtime memory profiling if memory_profile library is present.
* Extensive casting of variables to lower memory footprint and allow future optimizations.
* Added explicit garbage collection to reduce memory usage.
* Added optional single precision calculation mode to lower memory footprint.
* Added a second script, "rapidtide2x" where I can distribute and test new features without breaking the main code branch.
* Did some speed optimizations in findmaxlag, including faster gaussian fitting and new MUCH faster parabolic fitting (still experimental).
* Minor bug fixes, code reorganization and cleanup.

## Version 0.1.8 (11/30/16)

* Fixed a bug in the GLM filtering code - if spatial filtering was applied in rapidtide2, the smoothed data was filtered rather than the original data.
* Added an option in rapidtide2 ("--glmsourcefile=FILE") to apply GLM filter to a different dataset than the one used to estimate the delays (this is used for HCP data - the "hp2000_clean" data has had LFO signals partially removed and may compromise delay estimation, so that should be done on the un-"FIX"ed data).
* Added the ability to detect autocorrelation properties of the test regressor that may cause delay estimation to fail with the "--accheck" flag.
* Added an option "--acfix" to try to correct for bad test regressor autocorrelation properties.  This is not yet working correctly.
* Added the ability to specify a slicetimes file ("--slicetimes=FILE") if slicetime correction has not yet been applied to the dataset.  Not fully tested.
* (rapidtide2std, tidepool) Added the ability to transform and display functional data to highres anatomic space in addition to MNI152 space.
* Various small bugfixes and format cleanups.

## Version 0.1.7 (11/15/16)

* I think I've resolved the issue of crashes due to numba functioning differently on machines other than mine.
* Fixed a masking bug in tidepool that was due to numbers being very close to, but not exactly, 1.
* Made a number of internal changes to rapidtide2 and tidepool to allow dynamic significance masking (not yet working - actually failing spectacularly for the most part, but it's currently commented out).
* Added showstxcorr to the distribution.
* Added the ability to set the mask threshold for correlation and global mask inclusion (this turns out to be needed if you use non-skull-stripped data.)
* Put in some code to start to figure out how to account for dispersion in the delay function.
* Moved the "start movie" button in tidepool to better align with the numerical spin boxes.
* showtc has gotten a significant upgrade in functionality, adding the ability to display power spectra, phase spectra, and set the sample rate to make the x-axis correct.
* Lots of internal formatting/style fixes, and fixed some formatting in the usage statements and documentation.

## Version 0.1.6 (10/15/16)

* Fixed a critical bug that had been introduced in the last round of changes to findmaxlag.
* Disabled numba for findmaxlag (it seems to cause problems for some users).
* New option --skipsighistfit to omit fitting a Johnson SB function to the significance histogram.
* Fixed the usage statement.
* Fixed a bug that set ampthresh to zero when not doing significance estimation.

## Version 0.1.5 (10/11/16)

* Fixed a bug that made it impossible to specify --regressortstep.
* Added undocumented option --nonumba to turn off just in time compilation if there's a problem with it.
* Print rapidtide version on launch.
* Made pandas import explicit (sklearn requires it).

## Version 0.1.4 (10/10/16)

* Some fixes to usage output.
* Added functions for fitting trapezoids (for risetime calculations).
* Changed argument parsing and option output to avoid conflicts
* Added an option to not zero out bad fits (so as not to skew lag statistics)
* Improved fitting of probability distributions.
* Better handling of failed correlation peak fits.
* Now installations should work properly if not installed using git (fixed _gittag import problem).

## Version 0.1.3 (9/2/16)

* Added a tool (rapidtide2std) to register all output maps to MNI152 coordinates (requires FSL).
* Made a 3mm resolution ASPECTS map for use in tidepool.
* Reference data is now properly installed, and tidepool can find it reliably.
* Redid the version information.  Rapidtide now records both the release version and
  the git hash in in the output data to help with data provenance.
* Reorganized the distribution into what seems to be a more canonical layout.
* Resolved the issues I seem to have introduced with Python 3 compatibility.
* Significantly cleaned up resampling and filtering code and improved reliability.
* Added some unit tests for critical routines.  Strangely, they all fail on Travis-CI,
  but work on my local machine.  It seems to be a numerical precision issue.  The answers
  are rightish, just not right on Travis.

## Version 0.1.2 (8/5/16)

* Some bug fixes in filtering and resampling code.
* Beginning to add automated tests.
* Biphasic mode is now fully implemented, including two-tailed significance calculation.

## Version 0.1.1 (7/8/16)

* First release



## Version 1.3.0 (12/15/17)
* (rapidtide2, 2x) Added new option, '--despeckle', which uses a spatial median filter to find and correct points where the correlation fit picked the wrong autocorrelation lobe.  This dramatically improves the quality of the output maps.  This will probably be turned on by default in the next release.
* (tidepool) FINALLY fixed the click positioning bug.  Worth the update just for this.  That was driving me crazy.
* (tidepool) Formatting improvements.
* (tidepool) Preliminary support for multiple territory atlases and averaging modes in tidepool.
* (tidepool) Atlas averaging is now (mostly) working.
* (rapidtide2, 2x) Now support text format NIRS datasets (2D text files) in addition to NIFTI fMRI files.
* (rapidtide2, 2x) Substantial internal changes to reduce memory footprint, improve speed.
* (rapidtide2x, showxcorrx) Initial support added for Choudry's cepstral analysis method for delay calculation.
* (showtc) Substantial improvements (improved formatting, ability to specify separate subplots, transpose input, line colors, waterfall plots, offsets between lines, titles, etc).
* (rapidtide2std) Internal code cleanup.
* (showxy) Now supports multiple input files.
* Added glmfilt to package to filter 1D or 4D data out of 4D datasets.
* Added spatialdecomp to do spatial PCA decomposition of 4D NIFTI files.
* Added temporaldecomp to do temporal PCA decomposition of 4D NIFTI files.
* Added ccorrica to the distribution to provide cross correlation matrices between all timeseries in a 2D text files.
* Added atlastool to aid in preparation of atlas files for tidepool.

## Version 1.2.0 (6/20/17)
* New release to trigger a Zenodo DOI.
* Fully tested for python 3.6 compatibility.
* Added linfit to the distribution.
* Set a limit of 25 dispersion regressors.
* Reformatted the documentation somewhat.
* Added some recipes to the documentation for common use cases.
* Cleaned up and fixed the resampling code.
* Minor quality and speed improvement to timeshift.
* No longer output "datatoremove" to save space.
* Removed some redundant screen refreshes from tidepool.
* Reorganized and removed dead code.
* Changed default mode for calculating refined regressors to "unweighted_average".
* Synced changes in rapidtide2x to rapidtide2

## Version 1.1.0 (4/3/17)
* I have now synced all of the changes in rapidtide2x back to rapidtide2.
* rapidtide now has multiprocessing support using the --multiproc flag.  This can cause a dramatic increase in processing speed on multicore/processor machines.
* Dispersion calculation is now off by default.
* Tidepool is now compatible with both PyQt4 and 5.
* Reordered some memory allocation and deallocation to keep the RAM footprint down.
* Some additional significant speedups (support for ffftw if present, caching hamming windows).
* Added an optional cross-spectral density filter for adaptive timecourse filtering.  This is a work in progress - not really ready for general use.
* Skeleton of support for Wiener deconvolution to sharpen the correlation function (off by default, not ready for general use).

## Version 1.0.0 (2/13/17)
* I decided to stop hedging and actually commit myself - this is version 1.0.0 - out of beta!
* To promote stability, new features will be put into test versions (the name of the program will have an "x" appended).  This way I can do major internal changes and have them available to users without breaking something they might rely on.  The "x" versions will sync with the "normal" versions after extensive testing.
* Major new feature (rapidtide2x only for now).  Multiprocessing!  Significant speedup when using the --multiproc option on machines with multiple cores.
* showxcorrx has new features and defaults.
* Memory allocation has been reorganized to reduce footprint (rapidtide2x).
* Changed imports for better compatibility when running in the NITRC-CE environment (rapidtide2x).
* rapidtide2std now supports nonlinear alignment.
* histnifti is added to the distribution.
* I've added some additional outputs to rapidtide2 and rapidtide2x during refinement to help figure out if the brain is a dispersive filter.  This doesn't change how rapidtide2 does the refinement - it's just informational at this point.
* Added spatialfit to the distribution.  I use this to analyze delay maps.  More on this later.
* Fully implemented samplerate and sampletime options (rapidtide2)
* Corrected and enhanced the use of alternative correlation weighting functions (PHAT, Liang, and Eckart weighting) (rapidtide).
* Updated all scripts for compatibility with matplotlib 2.0.
* Fixed tidepool for compatibility with the new version of pyqtgraph.
* Significant enhancements to showstxcorr (this is a work in progress).
* Example data is no longer installed in the python directory (this never made sense to do).
* Added code to do matched filtering of regressors with mean PSD and/or cross-spectral density.  It works, but doesn't do much (rapidtide2x).

## Version 0.1.9 (12/19/16)

* Added code to allow runtime memory profiling if memory_profile library is present.
* Extensive casting of variables to lower memory footprint and allow future optimizations.
* Added explicit garbage collection to reduce memory usage.
* Added optional single precision calculation mode to lower memory footprint.
* Added a second script, "rapidtide2x" where I can distribute and test new features without breaking the main code branch.
* Did some speed optimizations in findmaxlag, including faster gaussian fitting and new MUCH faster parabolic fitting (still experimental).
* Minor bug fixes, code reorganization and cleanup.

## Version 0.1.8 (11/30/16)

* Fixed a bug in the GLM filtering code - if spatial filtering was applied in rapidtide2, the smoothed data was filtered rather than the original data.
* Added an option in rapidtide2 ("--glmsourcefile=FILE") to apply GLM filter to a different dataset than the one used to estimate the delays (this is used for HCP data - the "hp2000_clean" data has had LFO signals partially removed and may compromise delay estimation, so that should be done on the un-"FIX"ed data).
* Added the ability to detect autocorrelation properties of the test regressor that may cause delay estimation to fail with the "--accheck" flag.
* Added an option "--acfix" to try to correct for bad test regressor autocorrelation properties.  This is not yet working correctly.
* Added the ability to specify a slicetimes file ("--slicetimes=FILE") if slicetime correction has not yet been applied to the dataset.  Not fully tested.
* (rapidtide2std, tidepool) Added the ability to transform and display functional data to highres anatomic space in addition to MNI152 space.
* Various small bugfixes and format cleanups.

## Version 0.1.7 (11/15/16)

* I think I've resolved the issue of crashes due to numba functioning differently on machines other than mine.
* Fixed a masking bug in tidepool that was due to numbers being very close to, but not exactly, 1.
* Made a number of internal changes to rapidtide2 and tidepool to allow dynamic significance masking (not yet working - actually failing spectacularly for the most part, but it's currently commented out).
* Added showstxcorr to the distribution.
* Added the ability to set the mask threshold for correlation and global mask inclusion (this turns out to be needed if you use non-skull-stripped data.)
* Put in some code to start to figure out how to account for dispersion in the delay function.
* Moved the "start movie" button in tidepool to better align with the numerical spin boxes.
* showtc has gotten a significant upgrade in functionality, adding the ability to display power spectra, phase spectra, and set the sample rate to make the x-axis correct.
* Lots of internal formatting/style fixes, and fixed some formatting in the usage statements and documentation.

## Version 0.1.6 (10/15/16)

* Fixed a critical bug that had been introduced in the last round of changes to findmaxlag.
* Disabled numba for findmaxlag (it seems to cause problems for some users).
* New option --skipsighistfit to omit fitting a Johnson SB function to the significance histogram.
* Fixed the usage statement.
* Fixed a bug that set ampthresh to zero when not doing significance estimation.

## Version 0.1.5 (10/11/16)

* Fixed a bug that made it impossible to specify --regressortstep.
* Added undocumented option --nonumba to turn off just in time compilation if there's a problem with it.
* Print rapidtide version on launch.
* Made pandas import explicit (sklearn requires it).

## Version 0.1.4 (10/10/16)

* Some fixes to usage output.
* Added functions for fitting trapezoids (for risetime calculations).
* Changed argument parsing and option output to avoid conflicts
* Added an option to not zero out bad fits (so as not to skew lag statistics)
* Improved fitting of probability distributions.
* Better handling of failed correlation peak fits.
* Now installations should work properly if not installed using git (fixed _gittag import problem).

## Version 0.1.3 (9/2/16)

* Added a tool (rapidtide2std) to register all output maps to MNI152 coordinates (requires FSL).
* Made a 3mm resolution ASPECTS map for use in tidepool.
* Reference data is now properly installed, and tidepool can find it reliably.
* Redid the version information.  Rapidtide now records both the release version and
  the git hash in in the output data to help with data provenance.
* Reorganized the distribution into what seems to be a more canonical layout.
* Resolved the issues I seem to have introduced with Python 3 compatibility.
* Significantly cleaned up resampling and filtering code and improved reliability.
* Added some unit tests for critical routines.  Strangely, they all fail on Travis-CI,
  but work on my local machine.  It seems to be a numerical precision issue.  The answers
  are rightish, just not right on Travis.

## Version 0.1.2 (8/5/16)

* Some bug fixes in filtering and resampling code.
* Beginning to add automated tests.
* Biphasic mode is now fully implemented, including two-tailed significance calculation.

## Version 0.1.1 (7/8/16)

* First release<|MERGE_RESOLUTION|>--- conflicted
+++ resolved
@@ -1,6 +1,5 @@
 # Release history
 
-<<<<<<< HEAD
 ## Version 3.0alpha14 (4/8/25)
 * (rapidtide) Rationalized handling of zero-mean data - now use the ``--dataiszeromean`` argument to tell rapidtide how to make masks.  ``--globalmaskmethod`` no longer exists.
 * (retroregress) Some bugfixes.
@@ -9,17 +8,11 @@
 * (package) Made it easier to run local tests.
 * (docs) Expanded theory of operation section.
 
-## Version 3.0alpha13 (3/25/25)
+## Version 3.0alpha13 (3/31/27)
 * (rapidtide, retroregress) Preserve the sign of the sLFO filter fit R value (it might be useful for distinguishing arterial blood).
+* (rapidtide) Fixed a bug with --dofinalrefine - now the shiftedtcs file IS written.
 * (delayvar) New secret program, for secret purposes, to satisfy a secret question I had. More later.
 * (package) Clarified that the final sLFO removal filter does NOT use a GLM (the current filter is an OLS filter) by renaming routines and command line options.
-=======
-## Version 3.0alpha13 (3/31/27)
-* (rapidtide, retroglm) Preserve the sign of the GLM fit R value (it might be useful for distinguishing arterial blood).
-* (rapidtide) Fixed a bug with --dofinalrefine - now the shiftedtcs file IS written.
-* (delayvar) New secret program, for secret purposes, to satisfy a question I had. More later.
-* (package) Clarified that the final sLFO removal filter does NOT use a GLM (the current filter is an OLS filter)
->>>>>>> b1469f55
 
 ## Version 3.0alpha12 (3/19/25)
 * (rapidtide) Added option to perform regressor refinement on last pass.
